package bt

import (
	"bytes"
	"encoding/binary"
	"encoding/hex"
<<<<<<< HEAD
	"encoding/json"
=======
	"errors"
	"fmt"
>>>>>>> 2f85c3e2

	"github.com/libsv/go-bk/crypto"
	"github.com/pkg/errors"

	"github.com/libsv/go-bt/v2/bscript"
)

/*
General format of a Bitcoin transaction (inside a block)
--------------------------------------------------------
Field            Description                                                               Size

Version no	     currently 1	                                                           4 bytes

In-counter  	 positive integer VI = VarInt                                              1 - 9 bytes

list of Inputs	 the first input of the first transaction is also called "coinbase"        <in-counter>-many Inputs
                 (its content was ignored in earlier versions)

Out-counter    	 positive integer VI = VarInt                                              1 - 9 bytes

list of Outputs  the Outputs of the first transaction spend the mined                      <out-counter>-many Outputs
								 bitcoins for the block

lock_time        if non-zero and sequence numbers are < 0xFFFFFFFF: block height or        4 bytes
                 timestamp when transaction is final
--------------------------------------------------------
*/

// Tx wraps a bitcoin transaction
//
// DO NOT CHANGE ORDER - Optimised memory via malign
//
type Tx struct {
<<<<<<< HEAD
	Inputs   []*Input
	Outputs  []*Output
	Version  uint32
	LockTime uint32
}

type txJSON struct {
	Version  uint32        `json:"version"`
	LockTime uint32        `json:"locktime"`
	TxID     string        `json:"txid"`
	Hash     string        `json:"hash"`
	Size     int           `json:"size"`
	Hex      string        `json:"hex"`
	Inputs   []*Input      `json:"vin"`
	Outputs  []*outputJSON `json:"vout"`
}

// MarshalJSON will serialise a transaction to json.
func (tx *Tx) MarshalJSON() ([]byte, error) {
	if tx == nil {
		return nil, errors.Wrap(ErrTxNil, "cannot marshal tx")
	}
	oo := make([]*outputJSON, 0, len(tx.Outputs))
	for i, o := range tx.Outputs {
		out, err := o.toJSON()
		if err != nil {
			return nil, err
		}
		out.Index = i
		oo = append(oo, out)
	}
	txj := txJSON{
		Version:  tx.Version,
		LockTime: tx.LockTime,
		Inputs:   tx.Inputs,
		Outputs:  oo,
		TxID:     tx.TxID(),
		Hash:     tx.TxID(),
		Size:     len(tx.Bytes()),
		Hex:      tx.String(),
	}
	return json.Marshal(txj)
}

// UnmarshalJSON will unmarshall a transaction that has been marshalled with this library.
func (tx *Tx) UnmarshalJSON(b []byte) error {
	var txj txJSON
	if err := json.Unmarshal(b, &txj); err != nil {
		return err
	}
	// quick convert
	if txj.Hex != "" {
		t, err := NewTxFromString(txj.Hex)
		if err != nil {
			return err
		}
		*tx = *t
		return nil
	}
	oo := make([]*Output, 0, len(txj.Outputs))
	for _, o := range txj.Outputs {
		out, err := o.toOutput()
		if err != nil {
			return err
		}
		oo = append(oo, out)
	}
	tx.Inputs = txj.Inputs
	tx.Outputs = oo
	tx.LockTime = txj.LockTime
	tx.Version = txj.Version
	return nil
=======
	Inputs   []*Input  `json:"inputs"`
	Outputs  []*Output `json:"outputs"`
	Version  uint32    `json:"version"`
	LockTime uint32    `json:"lockTime"`
>>>>>>> 2f85c3e2
}

// NewTx creates a new transaction object with default values.
func NewTx() *Tx {
	return &Tx{Version: 1, LockTime: 0, Inputs: make([]*Input, 0)}
}

// NewTxFromString takes a toBytesHelper string representation of a bitcoin transaction
// and returns a Tx object.
func NewTxFromString(str string) (*Tx, error) {
	bb, err := hex.DecodeString(str)
	if err != nil {
		return nil, err
	}

	return NewTxFromBytes(bb)
}

// NewTxFromBytes takes an array of bytes, constructs a Tx and returns it.
// This function assumes that the byte slice contains exactly 1 transaction.
func NewTxFromBytes(b []byte) (*Tx, error) {
	tx, used, err := NewTxFromStream(b)
	if err != nil {
		return nil, err
	}

	if used != len(b) {
		return nil, ErrNLockTimeLength
	}

	return tx, nil
}

// NewTxFromStream takes an array of bytes and constructs a Tx from it, returning the Tx and the bytes used.
// Despite the name, this is not actually reading a stream in the true sense: it is a byte slice that contains
// many transactions one after another.
func NewTxFromStream(b []byte) (*Tx, int, error) {
	if len(b) < 10 {
		return nil, 0, ErrTxTooShort
	}

	var offset int
	t := Tx{
		Version: binary.LittleEndian.Uint32(b[offset:4]),
	}
	offset += 4

	inputCount, size := DecodeVarInt(b[offset:])
	offset += size

	// create Inputs
	var i uint64
	var err error
	var input *Input
	for ; i < inputCount; i++ {
		input, size, err = newInputFromBytes(b[offset:])
		if err != nil {
			return nil, 0, err
		}
		offset += size
		t.addInput(input)
	}

	// create Outputs
	var outputCount uint64
	var output *Output
	outputCount, size = DecodeVarInt(b[offset:])
	offset += size
	for i = 0; i < outputCount; i++ {
		output, size, err = newOutputFromBytes(b[offset:])
		if err != nil {
			return nil, 0, err
		}
		offset += size
		t.AddOutput(output)
	}

	t.LockTime = binary.LittleEndian.Uint32(b[offset:])
	offset += 4

	return &t, offset, nil
}

// HasDataOutputs returns true if the transaction has
// at least one data (OP_RETURN) output in it.
func (tx *Tx) HasDataOutputs() bool {
	for _, out := range tx.Outputs {
		if out.LockingScript.IsData() {
			return true
		}
	}
	return false
}

// InputIdx will return the input at the specified index.
//
// This will consume an overflow error and simply return nil if the input
// isn't found at the index.
func (tx *Tx) InputIdx(i int) *Input {
	if i > tx.InputCount()-1 {
		return nil
	}
	return tx.Inputs[i]
}

// OutputIdx will return the output at the specified index.
//
// This will consume an overflow error and simply return nil if the output
// isn't found at the index.
func (tx *Tx) OutputIdx(i int) *Output {
	if i > tx.OutputCount()-1 {
		return nil
	}
	return tx.Outputs[i]
}

// IsCoinbase determines if this transaction is a coinbase by
// checking if the tx input is a standard coinbase input.
func (tx *Tx) IsCoinbase() bool {
	if len(tx.Inputs) != 1 {
		return false
	}

	cbi := make([]byte, 32)

	if !bytes.Equal(tx.Inputs[0].PreviousTxID(), cbi) {
		return false
	}

	if tx.Inputs[0].PreviousTxOutIndex == DefaultSequenceNumber || tx.Inputs[0].SequenceNumber == DefaultSequenceNumber {
		return true
	}

	return false
}

// TxIDBytes returns the transaction ID of the transaction as bytes
// (which is also the transaction hash).
func (tx *Tx) TxIDBytes() []byte {
	return ReverseBytes(crypto.Sha256d(tx.Bytes()))
}

// TxID returns the transaction ID of the transaction
// (which is also the transaction hash).
func (tx *Tx) TxID() string {
	return hex.EncodeToString(ReverseBytes(crypto.Sha256d(tx.Bytes())))
}

// String encodes the transaction into a hex string.
func (tx *Tx) String() string {
	return hex.EncodeToString(tx.Bytes())
}

// IsValidTxID will check that the txid bytes are valid.
//
// A txid should be of 32 bytes length.
func IsValidTxID(txid []byte) bool {
	return len(txid) == 32
}

// Bytes encodes the transaction into a byte array.
// See https://chainquery.com/bitcoin-cli/decoderawtransaction
func (tx *Tx) Bytes() []byte {
	return tx.toBytesHelper(0, nil)
}

// BytesWithClearedInputs encodes the transaction into a byte array but clears its Inputs first.
// This is used when signing transactions.
func (tx *Tx) BytesWithClearedInputs(index int, lockingScript []byte) []byte {
	return tx.toBytesHelper(index, lockingScript)
}

// Clone returns a clone of the tx
func (tx *Tx) Clone() *Tx {
	// Ignore err as byte slice passed in is created from valid tx
	clone, _ := NewTxFromBytes(tx.Bytes())

	for i, input := range tx.Inputs {
		clone.Inputs[i].PreviousTxSatoshis = input.PreviousTxSatoshis
		clone.Inputs[i].PreviousTxScript = input.PreviousTxScript
	}

	return clone
}

// NodeJSON returns a wrapped *bt.Tx for marshalling/unmarshalling into a node tx format.
//
// Marshalling usage example:
//  bb, err := json.Marshal(tx.NodeJSON())
//
// Unmarshalling usage example:
//  tx := bt.NewTx()
//  if err := json.Unmarshal(bb, tx.NodeJSON()); err != nil {}
func (tx *Tx) NodeJSON() *nodeWrapper {
	return &nodeWrapper{Tx: tx}
}

func (tx *Tx) toBytesHelper(index int, lockingScript []byte) []byte {
	h := make([]byte, 0)

	h = append(h, LittleEndianBytes(tx.Version, 4)...)

	h = append(h, VarInt(uint64(len(tx.Inputs)))...)

	for i, in := range tx.Inputs {
		s := in.Bytes(lockingScript != nil)
		if i == index && lockingScript != nil {
			h = append(h, VarInt(uint64(len(lockingScript)))...)
			h = append(h, lockingScript...)
		} else {
			h = append(h, s...)
		}
	}

	h = append(h, VarInt(uint64(len(tx.Outputs)))...)
	for _, out := range tx.Outputs {
		h = append(h, out.Bytes()...)
	}

	lt := make([]byte, 4)
	binary.LittleEndian.PutUint32(lt, tx.LockTime)

	return append(h, lt...)
}

// TxSize contains the size breakdown of a transaction
// including the breakdown of data bytes vs standard bytes.
// This information can be used when calculating fees.
type TxSize struct {
	// TotalBytes are the amount of bytes for the entire tx.
	TotalBytes uint64
	// TotalStdBytes are the amount of bytes for the tx minus the data bytes.
	TotalStdBytes uint64
	// TotalDataBytes is the size in bytes of the op_return / data outputs.
	TotalDataBytes uint64
}

// Size will return the size of tx in bytes.
func (tx *Tx) Size() int {
	return len(tx.Bytes())
}

// SizeWithTypes will return the size of tx in bytes
// and include the different data types (std/data/etc.).
func (tx *Tx) SizeWithTypes() *TxSize {
	totBytes := tx.Size()

	// calculate data outputs
	dataLen := 0
	for _, d := range tx.Outputs {
		if d.LockingScript.IsData() {
			dataLen += len(*d.LockingScript)
		}
	}
	return &TxSize{
		TotalBytes:     uint64(totBytes),
		TotalStdBytes:  uint64(totBytes - dataLen),
		TotalDataBytes: uint64(dataLen),
	}
}

// EstimateSize will return the size of tx in bytes and will add 107 bytes
// to the unlocking script of any unsigned inputs (only P2PKH for now) found
// to give a final size estimate of the tx size.
func (tx *Tx) EstimateSize() (int, error) {
	tempTx, err := tx.estimatedFinalTx()
	if err != nil {
		return 0, err
	}

	return tempTx.Size(), nil
}

// EstimateSizeWithTypes will return the size of tx in bytes, including the
// different data types (std/data/etc.), and will add 107 bytes to the unlocking
// script of any unsigned inputs (only P2PKH for now) found to give a final size
// estimate of the tx size.
func (tx *Tx) EstimateSizeWithTypes() (*TxSize, error) {
	tempTx, err := tx.estimatedFinalTx()
	if err != nil {
		return nil, err
	}

	return tempTx.SizeWithTypes(), nil
}

func (tx *Tx) estimatedFinalTx() (*Tx, error) {
	tempTx := tx.Clone()

	for _, in := range tempTx.Inputs {
		if !in.PreviousTxScript.IsP2PKH() {
			return nil, ErrUnsupportedScript
		}
		if in.UnlockingScript == nil || len(*in.UnlockingScript) == 0 {
			// nolint:lll // insert dummy p2pkh unlocking script (sig + pubkey)
			dummyUnlockingScript, _ := hex.DecodeString("4830450221009c13cbcbb16f2cfedc7abf3a4af1c3fe77df1180c0e7eee30d9bcc53ebda39da02207b258005f1bc3cf9dffa06edb358d6db2bcfc87f50516fac8e3f4686fc2a03df412103107feff22788a1fc8357240bf450fd7bca4bd45d5f8bac63818c5a7b67b03876")
			in.UnlockingScript = bscript.NewFromBytes(dummyUnlockingScript)
		}
	}
	return tempTx, nil
}

// TxFees is returned when CalculateFee is called and contains
// a breakdown of the fees including the total and the size breakdown of
// the tx in bytes.
type TxFees struct {
	// TotalFeePaid is the total amount of fees this tx will pay.
	TotalFeePaid uint64
	// StdFeePaid is the amount of fee to cover the standard inputs and outputs etc.
	StdFeePaid uint64
	// DataFeePaid is the amount of fee to cover the op_return data outputs.
	DataFeePaid uint64
}

// IsFeePaidEnough will calculate the fees that this transaction is paying
// including the individual fee types (std/data/etc.).
func (tx *Tx) IsFeePaidEnough(fees *FeeQuote) (bool, error) {
	expFeesPaid, err := tx.feesPaid(tx.SizeWithTypes(), fees)
	if err != nil {
		return false, err
	}
	totalInputSatoshis := tx.TotalInputSatoshis()
	totalOutputSatoshis := tx.TotalOutputSatoshis()

	if totalInputSatoshis < totalOutputSatoshis {
		return false, nil
	}

	actualFeePaid := totalInputSatoshis - totalOutputSatoshis
	return actualFeePaid >= expFeesPaid.TotalFeePaid, nil
}

// EstimateIsFeePaidEnough will calculate the fees that this transaction is paying
// including the individual fee types (std/data/etc.), and will add 107 bytes to the unlocking
// script of any unsigned inputs (only P2PKH for now) found to give a final size
// estimate of the tx size for fee calculation.
func (tx *Tx) EstimateIsFeePaidEnough(fees *FeeQuote) (bool, error) {
	tempTx, err := tx.estimatedFinalTx()
	if err != nil {
		return false, err
	}
	expFeesPaid, err := tempTx.feesPaid(tempTx.SizeWithTypes(), fees)
	if err != nil {
		return false, err
	}
	totalInputSatoshis := tempTx.TotalInputSatoshis()
	totalOutputSatoshis := tempTx.TotalOutputSatoshis()

	if totalInputSatoshis < totalOutputSatoshis {
		return false, nil
	}

	actualFeePaid := totalInputSatoshis - totalOutputSatoshis
	return actualFeePaid >= expFeesPaid.TotalFeePaid, nil
}

// EstimateFeesPaid will estimate how big the tx will be when finalised
// by estimating input unlocking scripts that have not yet been filled
// including the individual fee types (std/data/etc.).
func (tx *Tx) EstimateFeesPaid(fees *FeeQuote) (*TxFees, error) {
	size, err := tx.EstimateSizeWithTypes()
	if err != nil {
		return nil, err
	}
	return tx.feesPaid(size, fees)
}

func (tx *Tx) feesPaid(size *TxSize, fees *FeeQuote) (*TxFees, error) {
	// get fees
	stdFee, err := fees.Fee(FeeTypeStandard)
	if err != nil {
		return nil, err
	}
	dataFee, err := fees.Fee(FeeTypeData)
	if err != nil {
		return nil, err
	}

	resp := &TxFees{
		StdFeePaid:  size.TotalStdBytes * uint64(stdFee.MiningFee.Satoshis) / uint64(stdFee.MiningFee.Bytes),
		DataFeePaid: size.TotalDataBytes * uint64(dataFee.MiningFee.Satoshis) / uint64(dataFee.MiningFee.Bytes),
	}
	resp.TotalFeePaid = resp.StdFeePaid + resp.DataFeePaid
	return resp, nil

}

func (tx *Tx) estimateDeficit(fees *FeeQuote) (uint64, error) {
	totalInputSatoshis := tx.TotalInputSatoshis()
	totalOutputSatoshis := tx.TotalOutputSatoshis()

	expFeesPaid, err := tx.EstimateFeesPaid(fees)
	if err != nil {
		return 0, err
	}

	if totalInputSatoshis > totalOutputSatoshis+expFeesPaid.TotalFeePaid {
		return 0, nil
	}

	return totalOutputSatoshis + expFeesPaid.TotalFeePaid - totalInputSatoshis, nil
}<|MERGE_RESOLUTION|>--- conflicted
+++ resolved
@@ -4,15 +4,8 @@
 	"bytes"
 	"encoding/binary"
 	"encoding/hex"
-<<<<<<< HEAD
-	"encoding/json"
-=======
-	"errors"
-	"fmt"
->>>>>>> 2f85c3e2
 
 	"github.com/libsv/go-bk/crypto"
-	"github.com/pkg/errors"
 
 	"github.com/libsv/go-bt/v2/bscript"
 )
@@ -44,85 +37,10 @@
 // DO NOT CHANGE ORDER - Optimised memory via malign
 //
 type Tx struct {
-<<<<<<< HEAD
-	Inputs   []*Input
-	Outputs  []*Output
-	Version  uint32
-	LockTime uint32
-}
-
-type txJSON struct {
-	Version  uint32        `json:"version"`
-	LockTime uint32        `json:"locktime"`
-	TxID     string        `json:"txid"`
-	Hash     string        `json:"hash"`
-	Size     int           `json:"size"`
-	Hex      string        `json:"hex"`
-	Inputs   []*Input      `json:"vin"`
-	Outputs  []*outputJSON `json:"vout"`
-}
-
-// MarshalJSON will serialise a transaction to json.
-func (tx *Tx) MarshalJSON() ([]byte, error) {
-	if tx == nil {
-		return nil, errors.Wrap(ErrTxNil, "cannot marshal tx")
-	}
-	oo := make([]*outputJSON, 0, len(tx.Outputs))
-	for i, o := range tx.Outputs {
-		out, err := o.toJSON()
-		if err != nil {
-			return nil, err
-		}
-		out.Index = i
-		oo = append(oo, out)
-	}
-	txj := txJSON{
-		Version:  tx.Version,
-		LockTime: tx.LockTime,
-		Inputs:   tx.Inputs,
-		Outputs:  oo,
-		TxID:     tx.TxID(),
-		Hash:     tx.TxID(),
-		Size:     len(tx.Bytes()),
-		Hex:      tx.String(),
-	}
-	return json.Marshal(txj)
-}
-
-// UnmarshalJSON will unmarshall a transaction that has been marshalled with this library.
-func (tx *Tx) UnmarshalJSON(b []byte) error {
-	var txj txJSON
-	if err := json.Unmarshal(b, &txj); err != nil {
-		return err
-	}
-	// quick convert
-	if txj.Hex != "" {
-		t, err := NewTxFromString(txj.Hex)
-		if err != nil {
-			return err
-		}
-		*tx = *t
-		return nil
-	}
-	oo := make([]*Output, 0, len(txj.Outputs))
-	for _, o := range txj.Outputs {
-		out, err := o.toOutput()
-		if err != nil {
-			return err
-		}
-		oo = append(oo, out)
-	}
-	tx.Inputs = txj.Inputs
-	tx.Outputs = oo
-	tx.LockTime = txj.LockTime
-	tx.Version = txj.Version
-	return nil
-=======
 	Inputs   []*Input  `json:"inputs"`
 	Outputs  []*Output `json:"outputs"`
 	Version  uint32    `json:"version"`
 	LockTime uint32    `json:"lockTime"`
->>>>>>> 2f85c3e2
 }
 
 // NewTx creates a new transaction object with default values.
