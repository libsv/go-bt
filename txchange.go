package bt

import (
	"errors"

	"github.com/libsv/go-bt/bscript"
)

// ChangeToAddress calculates the amount of fees needed to cover the transaction
// and adds the left over change in a new P2PKH output using the address provided.
func (tx *Tx) ChangeToAddress(addr string, f *FeeQuote) error {
	s, err := bscript.NewP2PKHFromAddress(addr)
	if err != nil {
		return err
	}

	return tx.Change(s, f)
}

// Change calculates the amount of fees needed to cover the transaction
//  and adds the left over change in a new output using the script provided.
func (tx *Tx) Change(s *bscript.Script, f *FeeQuote) error {
	available, hasChange, err := tx.change(s, f, true)
	if err != nil {
		return err
	}
	if hasChange {
		// add rest of available sats to the change output
		tx.Outputs[tx.OutputCount()-1].Satoshis = available
	}
	return nil
}

// ChangeToExistingOutput will calculate fees and add them to an output at the index specified (0 based).
// If an invalid index is supplied and error is returned.
<<<<<<< HEAD
func (tx *Tx) ChangeToExistingOutput(index uint, f *FeeQuote) error {
	if int(index) > len(tx.Outputs)-1 {
		return errors.New("index is greater than number of inputs in transaction")
=======
func (tx *Tx) ChangeToExistingOutput(index uint, f []*Fee) error {
	if int(index) > tx.OutputCount()-1 {
		return errors.New("index is greater than number of Inputs in transaction")
>>>>>>> 17eb7ba1
	}
	available, hasChange, err := tx.change(tx.Outputs[index].LockingScript, f, false)
	if err != nil {
		return err
	}
	if hasChange {
		tx.Outputs[index].Satoshis += available
	}
	return nil
}

// CalculateFee will return the amount of fees the current transaction will
// require.
func (tx *Tx) CalculateFee(f *FeeQuote) (uint64, error) {
	total := tx.TotalInputSatoshis() - tx.TotalOutputSatoshis()
	sats, _, err := tx.change(nil, f, false)
	if err != nil {
		return 0, err
	}
	return total - sats, nil
}

// change will return the amount of satoshis to add to an input after fees are removed.
// True will be returned if change has been added.
func (tx *Tx) change(s *bscript.Script, f *FeeQuote, newOutput bool) (uint64, bool, error) {
	inputAmount := tx.TotalInputSatoshis()
	outputAmount := tx.TotalOutputSatoshis()

	if inputAmount < outputAmount {
		return 0, false, errors.New("satoshis inputted to the tx are less than the outputted satoshis")
	}

	available := inputAmount - outputAmount

	standardFees, err := f.Fee(FeeTypeStandard)
	if err != nil {
		return 0, false, errors.New("standard fees not found")
	}
	if !tx.canAddChange(available, standardFees) {
		return 0, false, err
	}
	if newOutput {
		tx.AddOutput(&Output{Satoshis: 0, LockingScript: s})
	}

	preSignedFeeRequired, err := tx.getPreSignedFeeRequired(f)
	if err != nil {
		return 0, false, err
	}
	expectedUnlockingScriptFees, err := tx.getExpectedUnlockingScriptFees(f)
	if err != nil {
		return 0, false, err
	}

	available -= preSignedFeeRequired + expectedUnlockingScriptFees

	return available, true, nil
}

func (tx *Tx) canAddChange(available uint64, standardFees *Fee) bool {

	varIntUpper := VarIntUpperLimitInc(uint64(tx.OutputCount()))
	if varIntUpper == -1 {
		return false // upper limit of Outputs in one tx reached
	}

	changeOutputFee := uint64(varIntUpper)

	// 8 bytes for satoshi value +1 for varint length + 25 bytes for p2pkh script (e.g. 76a914cc...05388ac)
	changeP2pkhByteLen := 8 + 1 + 25
	changeOutputFee += uint64(changeP2pkhByteLen * standardFees.MiningFee.Satoshis / standardFees.MiningFee.Bytes)

	// not enough change to add a whole change output so don't add anything and return
	return available >= changeOutputFee
}

func (tx *Tx) getPreSignedFeeRequired(f *FeeQuote) (uint64, error) {
	standardBytes, dataBytes := tx.getStandardAndDataBytes()

	standardFee, err := f.Fee(FeeTypeStandard)
	if err != nil {
		return 0, err
	}
	fr := standardBytes * standardFee.MiningFee.Satoshis / standardFee.MiningFee.Bytes

	dataFee, err := f.Fee(FeeTypeData)
	if err != nil {
		return 0, err
	}

	fr += dataBytes * dataFee.MiningFee.Satoshis / dataFee.MiningFee.Bytes

	return uint64(fr), nil
}

func (tx *Tx) getExpectedUnlockingScriptFees(f *FeeQuote) (uint64, error) {
	standardFee, err := f.Fee(FeeTypeStandard)
	if err != nil {
		return 0, errors.New("standard fee not found")
	}
	var expectedBytes int
	for _, in := range tx.Inputs {
		if !in.PreviousTxScript.IsP2PKH() {
			return 0, errors.New("non-P2PKH input used in the tx - unsupported")
		}
		expectedBytes += 109 // = 1 oppushdata + 70-73 sig + 1 sighash + 1 oppushdata + 33 public key
	}
	return uint64(expectedBytes * standardFee.MiningFee.Satoshis / standardFee.MiningFee.Bytes), nil
}

func (tx *Tx) getStandardAndDataBytes() (standardBytes, dataBytes int) {
	// Subtract the value of each output as well as keeping track of data Outputs
	for _, out := range tx.Outputs {
		if out.LockingScript.IsData() && len(*out.LockingScript) > 0 {
			dataBytes += len(*out.LockingScript)
		}
	}

	standardBytes = len(tx.Bytes()) - dataBytes
	return
}<|MERGE_RESOLUTION|>--- conflicted
+++ resolved
@@ -33,15 +33,9 @@
 
 // ChangeToExistingOutput will calculate fees and add them to an output at the index specified (0 based).
 // If an invalid index is supplied and error is returned.
-<<<<<<< HEAD
 func (tx *Tx) ChangeToExistingOutput(index uint, f *FeeQuote) error {
-	if int(index) > len(tx.Outputs)-1 {
-		return errors.New("index is greater than number of inputs in transaction")
-=======
-func (tx *Tx) ChangeToExistingOutput(index uint, f []*Fee) error {
 	if int(index) > tx.OutputCount()-1 {
 		return errors.New("index is greater than number of Inputs in transaction")
->>>>>>> 17eb7ba1
 	}
 	available, hasChange, err := tx.change(tx.Outputs[index].LockingScript, f, false)
 	if err != nil {
