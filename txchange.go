package bt

import (
	"errors"

	"github.com/libsv/go-bt/bscript"
)

// ChangeToAddress calculates the amount of fees needed to cover the transaction
// and adds the left over change in a new P2PKH output using the address provided.
func (tx *Tx) ChangeToAddress(addr string, f []*Fee) error {
	s, err := bscript.NewP2PKHFromAddress(addr)
	if err != nil {
		return err
	}

	return tx.Change(s, f)
}

// Change calculates the amount of fees needed to cover the transaction
//  and adds the left over change in a new output using the script provided.
func (tx *Tx) Change(s *bscript.Script, f []*Fee) error {
	available, hasChange, err := tx.change(s, f, true)
	if err != nil {
		return err
	}
	if hasChange {
		// add rest of available sats to the change output
		tx.Outputs()[tx.OutputCount()-1].Satoshis = available
	}
	return nil
}

// ChangeToExistingOutput will calculate fees and add them to an output at the index specified (0 based).
// If an invalid index is supplied and error is returned.
<<<<<<< HEAD
func (tx *Tx) ChangeToOutput(index uint, f []*Fee) error {
	if int(index) > tx.OutputCount()-1 {
=======
func (tx *Tx) ChangeToExistingOutput(index uint, f []*Fee) error {
	if int(index) > len(tx.Outputs)-1 {
>>>>>>> 7358e367
		return errors.New("index is greater than number of inputs in transaction")
	}
	available, hasChange, err := tx.change(tx.Outputs()[index].LockingScript, f, false)
	if err != nil {
		return err
	}
	if hasChange {
		tx.Outputs()[index].Satoshis += available
	}
	return nil
}

// CalculateFee will return the amount of fees the current transaction will
// require.
func (tx *Tx) CalculateFee(f []*Fee) (uint64, error) {
	total := tx.TotalInputSatoshis() - tx.TotalOutputSatoshis()
	sats, _, err := tx.change(nil, f, false)
	if err != nil {
		return 0, err
	}
	return total - sats, nil
}

// change will return the amount of satoshis to add to an input after fees are removed.
// True will be returned if change has been added.
func (tx *Tx) change(s *bscript.Script, f []*Fee, newOutput bool) (uint64, bool, error) {
	inputAmount := tx.TotalInputSatoshis()
	outputAmount := tx.TotalOutputSatoshis()

	if inputAmount < outputAmount {
		return 0, false, errors.New("satoshis inputted to the tx are less than the outputted satoshis")
	}

	available := inputAmount - outputAmount

	standardFees, err := ExtractStandardFee(f)
	if err != nil {
		return 0, false, err
	}

	if !tx.canAddChange(available, standardFees) {
		return 0, false, err
	}
	if newOutput {
		tx.AddOutput(&Output{Satoshis: 0, LockingScript: s})
	}

	var preSignedFeeRequired uint64
	if preSignedFeeRequired, err = tx.getPreSignedFeeRequired(f); err != nil {
		return 0, false, err
	}

	var expectedUnlockingScriptFees uint64
	if expectedUnlockingScriptFees, err = tx.getExpectedUnlockingScriptFees(f); err != nil {
		return 0, false, err
	}

	available -= preSignedFeeRequired + expectedUnlockingScriptFees

	return available, true, nil
}

func (tx *Tx) canAddChange(available uint64, standardFees *Fee) bool {

	varIntUpper := VarIntUpperLimitInc(uint64(tx.OutputCount()))
	if varIntUpper == -1 {
		return false // upper limit of outputs in one tx reached
	}

	changeOutputFee := uint64(varIntUpper)

	// 8 bytes for satoshi value +1 for varint length + 25 bytes for p2pkh script (e.g. 76a914cc...05388ac)
	changeP2pkhByteLen := 8 + 1 + 25
	changeOutputFee += uint64(changeP2pkhByteLen * standardFees.MiningFee.Satoshis / standardFees.MiningFee.Bytes)

	// not enough change to add a whole change output so don't add anything and return
	return available >= changeOutputFee
}

func (tx *Tx) getPreSignedFeeRequired(f []*Fee) (uint64, error) {

	standardBytes, dataBytes := tx.getStandardAndDataBytes()

	standardFee, err := ExtractStandardFee(f)
	if err != nil {
		return 0, err
	}

	fr := standardBytes * standardFee.MiningFee.Satoshis / standardFee.MiningFee.Bytes

	var dataFee *Fee
	if dataFee, err = ExtractDataFee(f); err != nil {
		return 0, err
	}

	fr += dataBytes * dataFee.MiningFee.Satoshis / dataFee.MiningFee.Bytes

	return uint64(fr), nil
}

func (tx *Tx) getExpectedUnlockingScriptFees(f []*Fee) (uint64, error) {

	standardFee, err := ExtractStandardFee(f)
	if err != nil {
		return 0, err
	}

	var expectedBytes int

	for _, in := range tx.Inputs() {
		if !in.PreviousTxScript.IsP2PKH() {
			return 0, errors.New("non-P2PKH input used in the tx - unsupported")
		}
		expectedBytes += 109 // = 1 oppushdata + 70-73 sig + 1 sighash + 1 oppushdata + 33 public key
	}

	return uint64(expectedBytes * standardFee.MiningFee.Satoshis / standardFee.MiningFee.Bytes), nil
}

func (tx *Tx) getStandardAndDataBytes() (standardBytes, dataBytes int) {
	// Subtract the value of each output as well as keeping track of data outputs
	for _, out := range tx.Outputs() {
		if out.LockingScript.IsData() && len(*out.LockingScript) > 0 {
			dataBytes += len(*out.LockingScript)
		}
	}

	standardBytes = len(tx.ToBytes()) - dataBytes
	return
}<|MERGE_RESOLUTION|>--- conflicted
+++ resolved
@@ -33,13 +33,8 @@
 
 // ChangeToExistingOutput will calculate fees and add them to an output at the index specified (0 based).
 // If an invalid index is supplied and error is returned.
-<<<<<<< HEAD
-func (tx *Tx) ChangeToOutput(index uint, f []*Fee) error {
+func (tx *Tx) ChangeToExistingOutput(index uint, f []*Fee) error {
 	if int(index) > tx.OutputCount()-1 {
-=======
-func (tx *Tx) ChangeToExistingOutput(index uint, f []*Fee) error {
-	if int(index) > len(tx.Outputs)-1 {
->>>>>>> 7358e367
 		return errors.New("index is greater than number of inputs in transaction")
 	}
 	available, hasChange, err := tx.change(tx.Outputs()[index].LockingScript, f, false)
