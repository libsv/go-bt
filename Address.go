package cryptolib

import (
	"crypto/sha256"
	"encoding/hex"
	"fmt"

<<<<<<< HEAD
	"github.com/btcsuite/btcd/btcec"
	"github.com/btcsuite/btcutil/base58"
)

func base58Encode(input []byte) string {
	b := make([]byte, 0, len(input)+4)
	b = append(b, input[:]...)
	cksum := checksum(b)
	b = append(b, cksum[:]...)
	return base58.Encode(b)
}

func checksum(input []byte) (cksum [4]byte) {
	h := sha256.Sum256(input)
	h2 := sha256.Sum256(h[:])
	copy(cksum[:], h2[:4])
	return
}

// AddressFromPublicKey comment
func AddressFromPublicKey(pubKey *btcec.PublicKey, mainnet bool) string {
	hash := Hash160(pubKey.SerializeCompressed())

	// regtest := 111
	// mainnet: 0

	bb := make([]byte, 1)
	if mainnet == false {
		bb[0] = 111
	}

	bb = append(bb, hash...)
	return base58Encode(bb)
}

// AddressFromPublicKeyHash comment
func AddressFromPublicKeyHash(pubKeyHash []byte, mainnet bool) string {
	// regtest := 111
	// mainnet: 0

	bb := make([]byte, 1)
	if mainnet == false {
		bb[0] = 111
	}

	bb = append(bb, pubKeyHash...)
	return base58Encode(bb)
}

// PublicKeyHashFromPublicKeyStr comment
func PublicKeyHashFromPublicKeyStr(pubKeyStr string) (string, error) {
	pubKeyBytes, err := hex.DecodeString(pubKeyStr)
	if err != nil {
		return "", err
	}

	pubKey, err := btcec.ParsePubKey(pubKeyBytes, btcec.S256())
	if err != nil {
		return "", err
	}

	hash := Hash160(pubKey.SerializeCompressed())

	return hex.EncodeToString(hash), nil
}

// PublicKeyHashFromPublicKey comment
func PublicKeyHashFromPublicKey(pubKey *btcec.PublicKey) string {
	hash := Hash160(pubKey.SerializeCompressed())

	return hex.EncodeToString(hash)
}

// AddressToPubKeyHash comment
func AddressToPubKeyHash(address string) (publicKeyHash string, err error) {
=======
	"github.com/btcsuite/btcutil/base58"
)

// Address comment
type Address struct {
	AddressString string
	PublicKeyHash string
}

// NewAddressFromString comment
func NewAddressFromString(addr string) (*Address, error) {
	pkh, err := pubKeyHash(addr)
	if err != nil {
		return nil, err
	}
	a := Address{
		AddressString: addr,
		PublicKeyHash: pkh,
	}
	return &a, nil
}

// NewAddressFromPublicKey comment
func NewAddressFromPublicKey(pubKey string, mainnet bool) (*Address, error) {
	return NewAddressFromPublicKeyHash(Hash160([]byte(pubKey)), mainnet)
}

// NewAddressFromPublicKeyHash comment
func NewAddressFromPublicKeyHash(hash []byte, mainnet bool) (*Address, error) {
	a := Address{
		AddressString: addressFromPublicKeyHash(hash, mainnet),
		PublicKeyHash: hex.EncodeToString(hash),
	}
	return &a, nil
}

// pubKeyHash comment
func pubKeyHash(address string) (publicKeyHash string, err error) {
>>>>>>> 12d30993
	decoded, err := DecodeString(address)

	if err != nil {
		return "", err
	}

	if len(decoded) != 25 {
		return "", fmt.Errorf("invalid address length for '%s'", address)
	}

	switch decoded[0] {
	case 0x00: // Pubkey hash (P2PKH address)
		return hex.EncodeToString(decoded[1 : len(decoded)-4]), nil

	case 0x6f: // Testnet pubkey hash (P2PKH address)
		return hex.EncodeToString(decoded[1 : len(decoded)-4]), nil

	case 0x05: // Script hash (P2SH address)
		fallthrough
	case 0xc4: // Testnet script hash (P2SH address)
		fallthrough

	default:
		return "", fmt.Errorf("Address %s is not supported", address)
	}
}

func base58Encode(input []byte) string {
	b := make([]byte, 0, len(input)+4)
	b = append(b, input[:]...)
	cksum := checksum(b)
	b = append(b, cksum[:]...)
	return base58.Encode(b)
}

func checksum(input []byte) (cksum [4]byte) {
	h := sha256.Sum256(input)
	h2 := sha256.Sum256(h[:])
	copy(cksum[:], h2[:4])
	return
}

// AddressFromPublicKeyHash comment
func addressFromPublicKeyHash(hash []byte, mainnet bool) string {

	// regtest := 111
	// mainnet: 0

	bb := make([]byte, 1)
	if mainnet == false {
		bb[0] = 111
	}

	bb = append(bb, hash...)
	return base58Encode(bb)
}<|MERGE_RESOLUTION|>--- conflicted
+++ resolved
@@ -5,7 +5,6 @@
 	"encoding/hex"
 	"fmt"
 
-<<<<<<< HEAD
 	"github.com/btcsuite/btcd/btcec"
 	"github.com/btcsuite/btcutil/base58"
 )
@@ -67,9 +66,7 @@
 		return "", err
 	}
 
-	hash := Hash160(pubKey.SerializeCompressed())
-
-	return hex.EncodeToString(hash), nil
+	return PublicKeyHashFromPublicKey(pubKey), nil
 }
 
 // PublicKeyHashFromPublicKey comment
@@ -81,9 +78,32 @@
 
 // AddressToPubKeyHash comment
 func AddressToPubKeyHash(address string) (publicKeyHash string, err error) {
-=======
-	"github.com/btcsuite/btcutil/base58"
-)
+	decoded, err := DecodeString(address)
+
+	if err != nil {
+		return "", err
+	}
+
+	if len(decoded) != 25 {
+		return "", fmt.Errorf("invalid address length for '%s'", address)
+	}
+
+	switch decoded[0] {
+	case 0x00: // Pubkey hash (P2PKH address)
+		return hex.EncodeToString(decoded[1 : len(decoded)-4]), nil
+
+	case 0x6f: // Testnet pubkey hash (P2PKH address)
+		return hex.EncodeToString(decoded[1 : len(decoded)-4]), nil
+
+	case 0x05: // Script hash (P2SH address)
+		fallthrough
+	case 0xc4: // Testnet script hash (P2SH address)
+		fallthrough
+
+	default:
+		return "", fmt.Errorf("Address %s is not supported", address)
+	}
+}
 
 // Address comment
 type Address struct {
@@ -118,9 +138,22 @@
 	return &a, nil
 }
 
+func addressFromPublicKeyHash(hash []byte, mainnet bool) string {
+
+	// regtest := 111
+	// mainnet: 0
+
+	bb := make([]byte, 1)
+	if mainnet == false {
+		bb[0] = 111
+	}
+
+	bb = append(bb, hash...)
+	return base58Encode(bb)
+}
+
 // pubKeyHash comment
 func pubKeyHash(address string) (publicKeyHash string, err error) {
->>>>>>> 12d30993
 	decoded, err := DecodeString(address)
 
 	if err != nil {
@@ -146,34 +179,4 @@
 	default:
 		return "", fmt.Errorf("Address %s is not supported", address)
 	}
-}
-
-func base58Encode(input []byte) string {
-	b := make([]byte, 0, len(input)+4)
-	b = append(b, input[:]...)
-	cksum := checksum(b)
-	b = append(b, cksum[:]...)
-	return base58.Encode(b)
-}
-
-func checksum(input []byte) (cksum [4]byte) {
-	h := sha256.Sum256(input)
-	h2 := sha256.Sum256(h[:])
-	copy(cksum[:], h2[:4])
-	return
-}
-
-// AddressFromPublicKeyHash comment
-func addressFromPublicKeyHash(hash []byte, mainnet bool) string {
-
-	// regtest := 111
-	// mainnet: 0
-
-	bb := make([]byte, 1)
-	if mainnet == false {
-		bb[0] = 111
-	}
-
-	bb = append(bb, hash...)
-	return base58Encode(bb)
 }