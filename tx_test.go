package bt_test

import (
	"context"
	"encoding/hex"
	"fmt"
	"log"
	"math/rand"
	"reflect"
	"testing"

	"github.com/libsv/go-bk/wif"
	. "github.com/libsv/go-bk/wif"
	"github.com/libsv/go-bt/v2"
	"github.com/libsv/go-bt/v2/bscript"
	"github.com/stretchr/testify/assert"
)

func TestNewTx(t *testing.T) {
	t.Parallel()

	t.Run("new tx, defaults", func(t *testing.T) {
		tx := bt.NewTx()
		assert.NotNil(t, tx)
		assert.IsType(t, &bt.Tx{}, tx)
		assert.Equal(t, uint32(1), tx.Version)
		assert.Equal(t, uint32(0), tx.LockTime)
		assert.Equal(t, 0, tx.InputCount())
		assert.Equal(t, 0, tx.OutputCount())
		assert.Equal(t, uint64(0), tx.TotalOutputSatoshis())
		assert.Equal(t, uint64(0), tx.TotalInputSatoshis())
	})
}

func TestNewTxFromString(t *testing.T) {
	t.Parallel()

	t.Run("valid tx no Inputs", func(t *testing.T) {
		tx, err := bt.NewTxFromString("01000000000100000000000000001a006a07707265666978310c6578616d706c65206461746102133700000000")
		assert.NoError(t, err)
		assert.NotNil(t, tx)
	})

	t.Run("invalid tx", func(t *testing.T) {
		tx, err := bt.NewTxFromString("0")
		assert.Error(t, err)
		assert.Nil(t, tx)
	})

	t.Run("invalid tx - too short", func(t *testing.T) {
		tx, err := bt.NewTxFromString("000000")
		assert.Error(t, err)
		assert.Nil(t, tx)
	})

	t.Run("valid tx, 1 input, 1 output", func(t *testing.T) {
		rawTx := "02000000011ccba787d421b98904da3329b2c7336f368b62e89bc896019b5eadaa28145b9c000000004847304402205cc711985ce2a6d61eece4f9b6edd6337bad3b7eca3aa3ce59bc15620d8de2a80220410c92c48a226ba7d5a9a01105524097f673f31320d46c3b61d2378e6f05320041ffffffff01c0aff629010000001976a91418392a59fc1f76ad6a3c7ffcea20cfcb17bda9eb88ac00000000"
		tx, err := bt.NewTxFromString(rawTx)
		assert.NoError(t, err)
		assert.NotNil(t, tx)

		// Check version, locktime, Inputs
		assert.Equal(t, uint32(2), tx.Version)
		assert.Equal(t, uint32(0), tx.LockTime)
		assert.Equal(t, 1, len(tx.Inputs))

		// Create a new unlocking script
		//ptid, _ := hex.DecodeString("9c5b1428aaad5e9b0196c89be8628b366f33c7b22933da0489b921d487a7cb1c")
		i := &bt.Input{
			PreviousTxOutIndex: 0,
			SequenceNumber:     bt.DefaultSequenceNumber,
		}
		assert.NoError(t, i.PreviousTxIDAdd(tx.InputIdx(0).PreviousTxID()))
		i.UnlockingScript, err = bscript.NewFromHexString("47304402205cc711985ce2a6d61eece4f9b6edd6337bad3b7eca3aa3ce59bc15620d8de2a80220410c92c48a226ba7d5a9a01105524097f673f31320d46c3b61d2378e6f05320041")
		assert.NoError(t, err)
		assert.NotNil(t, i.UnlockingScript)

		// Check input type
		assert.Equal(t, tx.InputIdx(0), i)

		// Check output
		assert.Equal(t, 1, len(tx.Outputs))

		// New output
		var ls *bscript.Script
		ls, err = bscript.NewFromHexString("76a91418392a59fc1f76ad6a3c7ffcea20cfcb17bda9eb88ac")
		assert.NoError(t, err)
		assert.NotNil(t, ls)

		// Check the type
		o := bt.Output{Satoshis: 4999000000, LockingScript: ls}
		assert.Equal(t, true, reflect.DeepEqual(*tx.Outputs[0], o))
	})
}

func TestNewTxFromBytes(t *testing.T) {
	t.Parallel()

	t.Run("valid tx", func(t *testing.T) {
		rawTx := "02000000011ccba787d421b98904da3329b2c7336f368b62e89bc896019b5eadaa28145b9c0000000049483045022100c4df63202a9aa2bea5c24ebf4418d145e81712072ef744a4b108174f1ef59218022006eb54cf904707b51625f521f8ed2226f7d34b62492ebe4ddcb1c639caf16c3c41ffffffff0140420f00000000001976a91418392a59fc1f76ad6a3c7ffcea20cfcb17bda9eb88ac00000000"
		b, err := hex.DecodeString(rawTx)
		assert.NoError(t, err)

		var tx *bt.Tx
		tx, err = bt.NewTxFromBytes(b)
		assert.NoError(t, err)
		assert.NotNil(t, tx)
	})

	t.Run("invalid tx, too short", func(t *testing.T) {
		rawTx := "000000"
		b, err := hex.DecodeString(rawTx)
		assert.NoError(t, err)

		var tx *bt.Tx
		tx, err = bt.NewTxFromBytes(b)
		assert.Error(t, err)
		assert.Nil(t, tx)
	})
}

func TestTx_TxID(t *testing.T) {
	t.Parallel()

	t.Run("valid tx id", func(t *testing.T) {
		tx, err := bt.NewTxFromString("010000000193a35408b6068499e0d5abd799d3e827d9bfe70c9b75ebe209c91d2507232651000000006b483045022100c1d77036dc6cd1f3fa1214b0688391ab7f7a16cd31ea4e5a1f7a415ef167df820220751aced6d24649fa235132f1e6969e163b9400f80043a72879237dab4a1190ad412103b8b40a84123121d260f5c109bc5a46ec819c2e4002e5ba08638783bfb4e01435ffffffff02404b4c00000000001976a91404ff367be719efa79d76e4416ffb072cd53b208888acde94a905000000001976a91404d03f746652cfcb6cb55119ab473a045137d26588ac00000000")
		assert.NoError(t, err)
		assert.NotNil(t, tx)
		assert.Equal(t, "19dcf16ecc9286c3734fdae3d45d4fc4eb6b25f841131e06460f4939bba0026e", tx.TxID())
	})

	t.Run("new tx, no data, but has default tx id", func(t *testing.T) {
		tx := bt.NewTx()
		assert.NotNil(t, tx)
		assert.Equal(t, "d21633ba23f70118185227be58a63527675641ad37967e2aa461559f577aec43", tx.TxID())
	})
}

func TestVersion(t *testing.T) {
	t.Parallel()

	rawTx := "01000000014c6ec863cf3e0284b407a1a1b8138c76f98280812cb9653231f385a0305fc76f010000006b483045022100f01c1a1679c9437398d691c8497f278fa2d615efc05115688bf2c3335b45c88602201b54437e54fb53bc50545de44ea8c64e9e583952771fcc663c8687dc2638f7854121037e87bbd3b680748a74372640628a8f32d3a841ceeef6f75626ab030c1a04824fffffffff021d784500000000001976a914e9b62e25d4c6f97287dfe62f8063b79a9638c84688ac60d64f00000000001976a914bb4bca2306df66d72c6e44a470873484d8808b8888ac00000000"
	tx, err := bt.NewTxFromString(rawTx)
	assert.NoError(t, err)
	assert.NotNil(t, tx)
	assert.Equal(t, uint32(1), tx.Version)
}

func TestTx_IsCoinbase(t *testing.T) {
	t.Parallel()

	t.Run("invalid number of Inputs", func(t *testing.T) {
		tx := bt.NewTx()
		assert.NotNil(t, tx)
		assert.Equal(t, false, tx.IsCoinbase())
	})

	t.Run("valid coinbase tx, 1 input", func(t *testing.T) {
		rawTx := "02000000010000000000000000000000000000000000000000000000000000000000000000ffffffff0e5101010a2f4542323030302e302fffffffff0100f2052a01000000232103db233bb9fc387d78b133ec904069d46e95ff17da657671b44afa0bc64e89ac18ac00000000"
		tx, err := bt.NewTxFromString(rawTx)
		assert.NoError(t, err)
		assert.NotNil(t, tx)

		assert.Equal(t, true, tx.IsCoinbase())
		assert.Equal(t, 1, tx.InputCount())
	})

	t.Run("valid coinbase tx", func(t *testing.T) {
		coinbaseTx := "01000000010000000000000000000000000000000000000000000000000000000000000000ffffffff4303bfea07322f53696d6f6e204f726469736820616e642053747561727420467265656d616e206d61646520746869732068617070656e2f9a46434790f7dbdea3430000ffffffff018a08ac4a000000001976a9148bf10d323ac757268eb715e613cb8e8e1d1793aa88ac00000000"
		tx, err := bt.NewTxFromString(coinbaseTx)
		assert.NoError(t, err)
		assert.NotNil(t, tx)
		assert.Equal(t, true, tx.IsCoinbase())
	})

	t.Run("tx is not a coinbase tx", func(t *testing.T) {
		coinbaseTx := "01000000014c6ec863cf3e0284b407a1a1b8138c76f98280812cb9653231f385a0305fc76f010000006b483045022100f01c1a1679c9437398d691c8497f278fa2d615efc05115688bf2c3335b45c88602201b54437e54fb53bc50545de44ea8c64e9e583952771fcc663c8687dc2638f7854121037e87bbd3b680748a74372640628a8f32d3a841ceeef6f75626ab030c1a04824fffffffff021d784500000000001976a914e9b62e25d4c6f97287dfe62f8063b79a9638c84688ac60d64f00000000001976a914bb4bca2306df66d72c6e44a470873484d8808b8888ac00000000"
		tx, err := bt.NewTxFromString(coinbaseTx)
		assert.NoError(t, err)
		assert.NotNil(t, tx)
		assert.Equal(t, false, tx.IsCoinbase())
	})

	t.Run("tx (2) is not a coinbase tx", func(t *testing.T) {
		coinbaseTx := "010000000159ef0cbb7881f2c934d6fb669f68f7c6a9c632f997152f828d1153806b7ac82b010000006b483045022100e775a21994cc6d6d6bf79d295aeea592e7b4cf8d8ecddaf67bb6626d7af82fd302201921a313de67e23a78c81dd5fe9a19322839c0ea1034b9c54e8206dea3aa9e68412103d1c02ee3522ff58df6c6287e67202a797b562fa8b5a9ed86613fe5ee48fb8821ffffffff02000000000000000011006a0e6d657461737472656d652e636f6dc9990200000000001976a914fa1b02ff7e41975d698fec6fb1b2d7e4656f8e7f88ac00000000"
		tx, err := bt.NewTxFromString(coinbaseTx)
		assert.NoError(t, err)
		assert.NotNil(t, tx)
		assert.Equal(t, false, tx.IsCoinbase())
	})
}

func TestTx_CreateTx(t *testing.T) {
	t.Parallel()

	tx := bt.NewTx()
	assert.NotNil(t, tx)

	err := tx.From(
		"3c8edde27cb9a9132c22038dac4391496be9db16fd21351565cc1006966fdad5",
		0,
		"76a914eb0bd5edba389198e73f8efabddfc61666969ff788ac",
		2000000,
	)
	assert.NoError(t, err)

	err = tx.PayToAddress("n2wmGVP89x3DsLNqk3NvctfQy9m9pvt7mk", 1999942)
	assert.NoError(t, err)

	var wif *WIF
	wif, err = DecodeWIF("KznvCNc6Yf4iztSThoMH6oHWzH9EgjfodKxmeuUGPq5DEX5maspS")
	assert.NoError(t, err)
	assert.NotNil(t, wif)

	err = tx.UnlockAll(context.Background(), &bt.LocalSignatureUnlockerGetter{PrivateKey: wif.PrivKey})
	assert.NoError(t, err)
}

func TestTx_HasDataOutputs(t *testing.T) {
	t.Parallel()

	t.Run("has data Outputs", func(t *testing.T) {
		tx := bt.NewTx()
		assert.NotNil(t, tx)

		err := tx.From(
			"3c8edde27cb9a9132c22038dac4391496be9db16fd21351565cc1006966fdad5",
			0,
			"76a914eb0bd5edba389198e73f8efabddfc61666969ff788ac",
			2000000,
		)
		assert.NoError(t, err)

		err = tx.PayToAddress("n2wmGVP89x3DsLNqk3NvctfQy9m9pvt7mk", 1999942)
		assert.NoError(t, err)

		// Add op return data
		type OpReturnData [][]byte
		ops := OpReturnData{[]byte("prefix1"), []byte("example data"), []byte{0x13, 0x37}}

		err = tx.AddOpReturnPartsOutput(ops)
		assert.NoError(t, err)

		var wif *WIF
		wif, err = DecodeWIF("KznvCNc6Yf4iztSThoMH6oHWzH9EgjfodKxmeuUGPq5DEX5maspS")
		assert.NoError(t, err)
		assert.NotNil(t, wif)

		err = tx.UnlockAll(context.Background(), &bt.LocalSignatureUnlockerGetter{PrivateKey: wif.PrivKey})
		assert.NoError(t, err)

		assert.Equal(t, true, tx.HasDataOutputs())
	})

	t.Run("no data Outputs", func(t *testing.T) {
		tx := bt.NewTx()
		assert.NotNil(t, tx)

		err := tx.From(
			"3c8edde27cb9a9132c22038dac4391496be9db16fd21351565cc1006966fdad5",
			0,
			"76a914eb0bd5edba389198e73f8efabddfc61666969ff788ac",
			2000000,
		)
		assert.NoError(t, err)

		err = tx.PayToAddress("n2wmGVP89x3DsLNqk3NvctfQy9m9pvt7mk", 1999942)
		assert.NoError(t, err)

		var wif *WIF
		wif, err = DecodeWIF("KznvCNc6Yf4iztSThoMH6oHWzH9EgjfodKxmeuUGPq5DEX5maspS")
		assert.NoError(t, err)
		assert.NotNil(t, wif)

		err = tx.UnlockAll(context.Background(), &bt.LocalSignatureUnlockerGetter{PrivateKey: wif.PrivKey})
		assert.NoError(t, err)

		assert.Equal(t, false, tx.HasDataOutputs())
	})
}

<<<<<<< HEAD
func TestTx_ToJson(t *testing.T) {
	tx, _ := bt.NewTxFromString("0100000001abad53d72f342dd3f338e5e3346b492440f8ea821f8b8800e318f461cc5ea5a2010000006a4730440220042edc1302c5463e8397120a56b28ea381c8f7f6d9bdc1fee5ebca00c84a76e2022077069bbdb7ed701c4977b7db0aba80d41d4e693112256660bb5d674599e390cf41210294639d6e4249ea381c2e077e95c78fc97afe47a52eb24e1b1595cd3fdd0afdf8ffffffff02000000000000000008006a0548656c6c6f7f030000000000001976a914b85524abf8202a961b847a3bd0bc89d3d4d41cc588ac00000000")

	_, err := json.MarshalIndent(tx, "", "\t")
	assert.NoError(t, err)
}

func TestTx_JSON(t *testing.T) {
	tests := map[string]struct {
		tx  *bt.Tx
		err error
	}{
		"standard tx should marshal and unmarshall correctly": {
			tx: func() *bt.Tx {
				tx := bt.NewTx()
				assert.NoError(t, tx.From(
					"3c8edde27cb9a9132c22038dac4391496be9db16fd21351565cc1006966fdad5",
					0,
					"76a914eb0bd5edba389198e73f8efabddfc61666969ff788ac",
					2000000,
				))
				assert.NoError(t, tx.PayToAddress("n2wmGVP89x3DsLNqk3NvctfQy9m9pvt7mk", 1000))
				var wif *WIF
				wif, err := DecodeWIF("KznvCNc6Yf4iztSThoMH6oHWzH9EgjfodKxmeuUGPq5DEX5maspS")
				assert.NoError(t, err)
				assert.NotNil(t, wif)

				err = tx.UnlockAll(context.Background(), &bt.LocalSignatureUnlockerGetter{PrivateKey: wif.PrivKey})
				assert.NoError(t, err)
				return tx
			}(),
		}, "data tx should marshall correctly": {
			tx: func() *bt.Tx {
				tx := bt.NewTx()
				assert.NoError(t, tx.From(
					"3c8edde27cb9a9132c22038dac4391496be9db16fd21351565cc1006966fdad5",
					0,
					"76a914eb0bd5edba389198e73f8efabddfc61666969ff788ac",
					2000000,
				))
				assert.NoError(t, tx.PayToAddress("n2wmGVP89x3DsLNqk3NvctfQy9m9pvt7mk", 1000))
				var wif *WIF
				wif, err := DecodeWIF("KznvCNc6Yf4iztSThoMH6oHWzH9EgjfodKxmeuUGPq5DEX5maspS")
				assert.NoError(t, err)
				assert.NotNil(t, wif)
				s := &bscript.Script{}
				assert.NoError(t, s.AppendPushDataString("test"))
				tx.AddOutput(&bt.Output{
					LockingScript: s,
				})
				err = tx.UnlockAll(context.Background(), &bt.LocalSignatureUnlockerGetter{PrivateKey: wif.PrivKey})
				assert.NoError(t, err)
				return tx
			}(),
		},
	}
	for name, test := range tests {
		t.Run(name, func(t *testing.T) {
			bb, err := json.Marshal(test.tx)
			assert.NoError(t, err)
			if err != nil {
				return
			}
			var tx *bt.Tx
			assert.NoError(t, json.Unmarshal(bb, &tx))
			assert.Equal(t, test.tx.String(), tx.String())
		})
	}
}

func TestTx_MarshallJSON(t *testing.T) {
	tests := map[string]struct {
		tx      *bt.Tx
		expJSON string
	}{
		"transaction with 1 input 1 p2pksh output 1 data output should create valid json": {
			tx: func() *bt.Tx {
				tx, err := bt.NewTxFromString("0100000001abad53d72f342dd3f338e5e3346b492440f8ea821f8b8800e318f461cc5ea5a2010000006a4730440220042edc1302c5463e8397120a56b28ea381c8f7f6d9bdc1fee5ebca00c84a76e2022077069bbdb7ed701c4977b7db0aba80d41d4e693112256660bb5d674599e390cf41210294639d6e4249ea381c2e077e95c78fc97afe47a52eb24e1b1595cd3fdd0afdf8ffffffff02000000000000000008006a0548656c6c6f7f030000000000001976a914b85524abf8202a961b847a3bd0bc89d3d4d41cc588ac00000000")
				assert.NoError(t, err)
				return tx
			}(),
			expJSON: `{
	"version": 1,
	"locktime": 0,
	"txid": "aec245f27b7640c8b1865045107731bfb848115c573f7da38166074b1c9e475d",
	"hash": "aec245f27b7640c8b1865045107731bfb848115c573f7da38166074b1c9e475d",
	"size": 208,
	"hex": "0100000001abad53d72f342dd3f338e5e3346b492440f8ea821f8b8800e318f461cc5ea5a2010000006a4730440220042edc1302c5463e8397120a56b28ea381c8f7f6d9bdc1fee5ebca00c84a76e2022077069bbdb7ed701c4977b7db0aba80d41d4e693112256660bb5d674599e390cf41210294639d6e4249ea381c2e077e95c78fc97afe47a52eb24e1b1595cd3fdd0afdf8ffffffff02000000000000000008006a0548656c6c6f7f030000000000001976a914b85524abf8202a961b847a3bd0bc89d3d4d41cc588ac00000000",
	"vin": [
		{
			"unlockingScript": {
				"asm": "30440220042edc1302c5463e8397120a56b28ea381c8f7f6d9bdc1fee5ebca00c84a76e2022077069bbdb7ed701c4977b7db0aba80d41d4e693112256660bb5d674599e390cf41 0294639d6e4249ea381c2e077e95c78fc97afe47a52eb24e1b1595cd3fdd0afdf8",
				"hex": "4730440220042edc1302c5463e8397120a56b28ea381c8f7f6d9bdc1fee5ebca00c84a76e2022077069bbdb7ed701c4977b7db0aba80d41d4e693112256660bb5d674599e390cf41210294639d6e4249ea381c2e077e95c78fc97afe47a52eb24e1b1595cd3fdd0afdf8"
			},
			"txid": "a2a55ecc61f418e300888b1f82eaf84024496b34e3e538f3d32d342fd753adab",
			"vout": 1,
			"sequence": 4294967295
		}
	],
	"vout": [
		{
			"value": 0,
			"satoshis": 0,
			"n": 0,
			"lockingScript": {
				"asm": "OP_FALSE OP_RETURN 48656c6c6f",
				"hex": "006a0548656c6c6f",
				"type": "nulldata"
			}
		},
		{
			"value": 0.00000895,
			"satoshis": 895,
			"n": 1,
			"lockingScript": {
				"asm": "OP_DUP OP_HASH160 b85524abf8202a961b847a3bd0bc89d3d4d41cc5 OP_EQUALVERIFY OP_CHECKSIG",
				"hex": "76a914b85524abf8202a961b847a3bd0bc89d3d4d41cc588ac",
				"reqSigs": 1,
				"type": "pubkeyhash"
			}
		}
	]
}`,
		}, "transaction with multiple Inputs": {
			tx: func() *bt.Tx {
				tx := bt.NewTx()
				assert.NoError(t, tx.From(
					"3c8edde27cb9a9132c22038dac4391496be9db16fd21351565cc1006966fdad5",
					0,
					"76a914eb0bd5edba389198e73f8efabddfc61666969ff788ac",
					10000,
				))
				assert.NoError(t, tx.From(
					"3c8edde27cb9a9132c22038dac4391496be9db16fd21351565cc1006966fdad5",
					2,
					"76a914eb0bd5edba389198e73f8efabddfc61666969ff788ac",
					10000,
				))
				assert.NoError(t, tx.From(
					"3c8edde27cb9a9132c22038dac4391496be9db16fd21351565cc1006966fdad5",
					114,
					"76a914eb0bd5edba389198e73f8efabddfc61666969ff788ac",
					10000,
				))
				assert.NoError(t, tx.PayToAddress("n2wmGVP89x3DsLNqk3NvctfQy9m9pvt7mk", 1000))
				var w *wif.WIF
				w, err := wif.DecodeWIF("KznvCNc6Yf4iztSThoMH6oHWzH9EgjfodKxmeuUGPq5DEX5maspS")
				assert.NoError(t, err)
				assert.NotNil(t, w)
				err = tx.UnlockAll(context.Background(), &bt.LocalSignatureUnlockerGetter{PrivateKey: w.PrivKey})
				assert.NoError(t, err)
				return tx
			}(),
			expJSON: `{
	"version": 1,
	"locktime": 0,
	"txid": "41741af6fb64839c69f2385987eb3770c55c42eb6f7900fa2af9d667c42ceb20",
	"hash": "41741af6fb64839c69f2385987eb3770c55c42eb6f7900fa2af9d667c42ceb20",
	"size": 486,
	"hex": "0100000003d5da6f960610cc65153521fd16dbe96b499143ac8d03222c13a9b97ce2dd8e3c000000006b48304502210081214df575da1e9378f1d5a29dfd6811e93466a7222fb010b7c50dd2d44d7f2e0220399bb396336d2e294049e7db009926b1b30018ac834ee0cbca20b9d99f488038412102798913bc057b344de675dac34faafe3dc2f312c758cd9068209f810877306d66ffffffffd5da6f960610cc65153521fd16dbe96b499143ac8d03222c13a9b97ce2dd8e3c0200000069463043021f7059426d6aeb7d74275e52819a309b2bf903bd18b2b4d942d0e8e037681df702203f851f8a45aabfefdca5822f457609600f5d12a173adc09c6e7e2d4fdff7620a412102798913bc057b344de675dac34faafe3dc2f312c758cd9068209f810877306d66ffffffffd5da6f960610cc65153521fd16dbe96b499143ac8d03222c13a9b97ce2dd8e3c720000006b483045022100e7b3837f2818fe00a05293e0f90e9005d59b0c5c8890f22bd31c36190a9b55e9022027de4b77b78139ea21b9fd30876a447bbf29662bd19d7914028c607bccd772e4412102798913bc057b344de675dac34faafe3dc2f312c758cd9068209f810877306d66ffffffff01e8030000000000001976a914eb0bd5edba389198e73f8efabddfc61666969ff788ac00000000",
	"vin": [
		{
			"unlockingScript": {
				"asm": "304502210081214df575da1e9378f1d5a29dfd6811e93466a7222fb010b7c50dd2d44d7f2e0220399bb396336d2e294049e7db009926b1b30018ac834ee0cbca20b9d99f48803841 02798913bc057b344de675dac34faafe3dc2f312c758cd9068209f810877306d66",
				"hex": "48304502210081214df575da1e9378f1d5a29dfd6811e93466a7222fb010b7c50dd2d44d7f2e0220399bb396336d2e294049e7db009926b1b30018ac834ee0cbca20b9d99f488038412102798913bc057b344de675dac34faafe3dc2f312c758cd9068209f810877306d66"
			},
			"txid": "3c8edde27cb9a9132c22038dac4391496be9db16fd21351565cc1006966fdad5",
			"vout": 0,
			"sequence": 4294967295
		},
		{
			"unlockingScript": {
				"asm": "3043021f7059426d6aeb7d74275e52819a309b2bf903bd18b2b4d942d0e8e037681df702203f851f8a45aabfefdca5822f457609600f5d12a173adc09c6e7e2d4fdff7620a41 02798913bc057b344de675dac34faafe3dc2f312c758cd9068209f810877306d66",
				"hex": "463043021f7059426d6aeb7d74275e52819a309b2bf903bd18b2b4d942d0e8e037681df702203f851f8a45aabfefdca5822f457609600f5d12a173adc09c6e7e2d4fdff7620a412102798913bc057b344de675dac34faafe3dc2f312c758cd9068209f810877306d66"
			},
			"txid": "3c8edde27cb9a9132c22038dac4391496be9db16fd21351565cc1006966fdad5",
			"vout": 2,
			"sequence": 4294967295
		},
		{
			"unlockingScript": {
				"asm": "3045022100e7b3837f2818fe00a05293e0f90e9005d59b0c5c8890f22bd31c36190a9b55e9022027de4b77b78139ea21b9fd30876a447bbf29662bd19d7914028c607bccd772e441 02798913bc057b344de675dac34faafe3dc2f312c758cd9068209f810877306d66",
				"hex": "483045022100e7b3837f2818fe00a05293e0f90e9005d59b0c5c8890f22bd31c36190a9b55e9022027de4b77b78139ea21b9fd30876a447bbf29662bd19d7914028c607bccd772e4412102798913bc057b344de675dac34faafe3dc2f312c758cd9068209f810877306d66"
			},
			"txid": "3c8edde27cb9a9132c22038dac4391496be9db16fd21351565cc1006966fdad5",
			"vout": 114,
			"sequence": 4294967295
		}
	],
	"vout": [
		{
			"value": 0.00001,
			"satoshis": 1000,
			"n": 0,
			"lockingScript": {
				"asm": "OP_DUP OP_HASH160 eb0bd5edba389198e73f8efabddfc61666969ff7 OP_EQUALVERIFY OP_CHECKSIG",
				"hex": "76a914eb0bd5edba389198e73f8efabddfc61666969ff788ac",
				"reqSigs": 1,
				"type": "pubkeyhash"
			}
		}
	]
}`,
		},
	}
	for name, test := range tests {
		t.Run(name, func(t *testing.T) {
			bb, err := json.MarshalIndent(test.tx, "", "\t")
			assert.NoError(t, err)
			assert.Equal(t, test.expJSON, string(bb))
		})
	}
}

func TestTx_UnmarshalJSON(t *testing.T) {
	t.Parallel()
	tests := map[string]struct {
		json  string
		expTX *bt.Tx
	}{
		"our json with hex should map correctly": {
			json: `{
				"version": 1,
				"locktime": 0,
				"txid": "aec245f27b7640c8b1865045107731bfb848115c573f7da38166074b1c9e475d",
				"hash": "aec245f27b7640c8b1865045107731bfb848115c573f7da38166074b1c9e475d",
				"size": 208,
				"hex": "0100000001abad53d72f342dd3f338e5e3346b492440f8ea821f8b8800e318f461cc5ea5a2010000006a4730440220042edc1302c5463e8397120a56b28ea381c8f7f6d9bdc1fee5ebca00c84a76e2022077069bbdb7ed701c4977b7db0aba80d41d4e693112256660bb5d674599e390cf41210294639d6e4249ea381c2e077e95c78fc97afe47a52eb24e1b1595cd3fdd0afdf8ffffffff02000000000000000008006a0548656c6c6f7f030000000000001976a914b85524abf8202a961b847a3bd0bc89d3d4d41cc588ac00000000",
				"vin": [
			{
				"unlockingScript": {
				"asm": "30440220042edc1302c5463e8397120a56b28ea381c8f7f6d9bdc1fee5ebca00c84a76e2022077069bbdb7ed701c4977b7db0aba80d41d4e693112256660bb5d674599e390cf41 0294639d6e4249ea381c2e077e95c78fc97afe47a52eb24e1b1595cd3fdd0afdf8",
				"hex": "4730440220042edc1302c5463e8397120a56b28ea381c8f7f6d9bdc1fee5ebca00c84a76e2022077069bbdb7ed701c4977b7db0aba80d41d4e693112256660bb5d674599e390cf41210294639d6e4249ea381c2e077e95c78fc97afe47a52eb24e1b1595cd3fdd0afdf8"
			},
				"txid": "a2a55ecc61f418e300888b1f82eaf84024496b34e3e538f3d32d342fd753adab",
				"vout": 1,
				"sequence": 4294967295
			}
			],
				"vout": [
			{
				"value": 0,
				"satoshis": 0,
				"n": 0,
				"lockingScript": {
				"asm": "OP_FALSE OP_RETURN 48656c6c6f",
				"hex": "006a0548656c6c6f",
				"type": "nulldata"
			}
			},
			{
				"value": 0.00000895,
				"satoshis": 895,
				"n": 1,
				"lockingScript": {
				"asm": "OP_DUP OP_HASH160 b85524abf8202a961b847a3bd0bc89d3d4d41cc5 OP_EQUALVERIFY OP_CHECKSIG",
				"hex": "76a914b85524abf8202a961b847a3bd0bc89d3d4d41cc588ac",
				"reqSigs": 1,
				"type": "pubkeyhash"
			}
			}
			]
			}`,
			expTX: func() *bt.Tx {
				tx, err := bt.NewTxFromString("0100000001abad53d72f342dd3f338e5e3346b492440f8ea821f8b8800e318f461cc5ea5a2010000006a4730440220042edc1302c5463e8397120a56b28ea381c8f7f6d9bdc1fee5ebca00c84a76e2022077069bbdb7ed701c4977b7db0aba80d41d4e693112256660bb5d674599e390cf41210294639d6e4249ea381c2e077e95c78fc97afe47a52eb24e1b1595cd3fdd0afdf8ffffffff02000000000000000008006a0548656c6c6f7f030000000000001976a914b85524abf8202a961b847a3bd0bc89d3d4d41cc588ac00000000")
				assert.NoError(t, err)
				return tx
			}(),
		}, "ONLY hex should map correctly": {
			json: `{
				"hex": "0100000001abad53d72f342dd3f338e5e3346b492440f8ea821f8b8800e318f461cc5ea5a2010000006a4730440220042edc1302c5463e8397120a56b28ea381c8f7f6d9bdc1fee5ebca00c84a76e2022077069bbdb7ed701c4977b7db0aba80d41d4e693112256660bb5d674599e390cf41210294639d6e4249ea381c2e077e95c78fc97afe47a52eb24e1b1595cd3fdd0afdf8ffffffff02000000000000000008006a0548656c6c6f7f030000000000001976a914b85524abf8202a961b847a3bd0bc89d3d4d41cc588ac00000000"
			}`,
			expTX: func() *bt.Tx {
				tx, err := bt.NewTxFromString("0100000001abad53d72f342dd3f338e5e3346b492440f8ea821f8b8800e318f461cc5ea5a2010000006a4730440220042edc1302c5463e8397120a56b28ea381c8f7f6d9bdc1fee5ebca00c84a76e2022077069bbdb7ed701c4977b7db0aba80d41d4e693112256660bb5d674599e390cf41210294639d6e4249ea381c2e077e95c78fc97afe47a52eb24e1b1595cd3fdd0afdf8ffffffff02000000000000000008006a0548656c6c6f7f030000000000001976a914b85524abf8202a961b847a3bd0bc89d3d4d41cc588ac00000000")
				assert.NoError(t, err)
				return tx
			}(),
		}, "Node json with hex should map correctly": {
			json: `{
				"version": 1,
				"locktime": 0,
				"txid": "aec245f27b7640c8b1865045107731bfb848115c573f7da38166074b1c9e475d",
				"hash": "aec245f27b7640c8b1865045107731bfb848115c573f7da38166074b1c9e475d",
				"size": 208,
				"hex": "0100000001abad53d72f342dd3f338e5e3346b492440f8ea821f8b8800e318f461cc5ea5a2010000006a4730440220042edc1302c5463e8397120a56b28ea381c8f7f6d9bdc1fee5ebca00c84a76e2022077069bbdb7ed701c4977b7db0aba80d41d4e693112256660bb5d674599e390cf41210294639d6e4249ea381c2e077e95c78fc97afe47a52eb24e1b1595cd3fdd0afdf8ffffffff02000000000000000008006a0548656c6c6f7f030000000000001976a914b85524abf8202a961b847a3bd0bc89d3d4d41cc588ac00000000",
				"vin": [
			{
				"scriptSig": {
				"asm": "30440220042edc1302c5463e8397120a56b28ea381c8f7f6d9bdc1fee5ebca00c84a76e2022077069bbdb7ed701c4977b7db0aba80d41d4e693112256660bb5d674599e390cf41 0294639d6e4249ea381c2e077e95c78fc97afe47a52eb24e1b1595cd3fdd0afdf8",
				"hex": "4730440220042edc1302c5463e8397120a56b28ea381c8f7f6d9bdc1fee5ebca00c84a76e2022077069bbdb7ed701c4977b7db0aba80d41d4e693112256660bb5d674599e390cf41210294639d6e4249ea381c2e077e95c78fc97afe47a52eb24e1b1595cd3fdd0afdf8"
			},
				"txid": "a2a55ecc61f418e300888b1f82eaf84024496b34e3e538f3d32d342fd753adab",
				"vout": 1,
				"sequence": 4294967295
			}
			],
				"vout": [
			{
				"value": 0,
				"n": 0,
				"scriptPubKey": {
				"asm": "OP_FALSE OP_RETURN 48656c6c6f",
				"hex": "006a0548656c6c6f",
				"type": "nulldata"
			}
			},
			{
				"value": 0.00000895,
				"n": 1,
				"scriptPubKey": {
				"asm": "OP_DUP OP_HASH160 b85524abf8202a961b847a3bd0bc89d3d4d41cc5 OP_EQUALVERIFY OP_CHECKSIG",
				"hex": "76a914b85524abf8202a961b847a3bd0bc89d3d4d41cc588ac",
				"reqSigs": 1,
				"type": "pubkeyhash"
			}
			}
			]
			}`,
			expTX: func() *bt.Tx {
				tx, err := bt.NewTxFromString("0100000001abad53d72f342dd3f338e5e3346b492440f8ea821f8b8800e318f461cc5ea5a2010000006a4730440220042edc1302c5463e8397120a56b28ea381c8f7f6d9bdc1fee5ebca00c84a76e2022077069bbdb7ed701c4977b7db0aba80d41d4e693112256660bb5d674599e390cf41210294639d6e4249ea381c2e077e95c78fc97afe47a52eb24e1b1595cd3fdd0afdf8ffffffff02000000000000000008006a0548656c6c6f7f030000000000001976a914b85524abf8202a961b847a3bd0bc89d3d4d41cc588ac00000000")
				assert.NoError(t, err)
				return tx
			}(),
		}, "Node json without hex should map correctly": {
			json: `{
	"version": 1,
	"locktime": 0,
	"txid": "aec245f27b7640c8b1865045107731bfb848115c573f7da38166074b1c9e475d",
	"hash": "aec245f27b7640c8b1865045107731bfb848115c573f7da38166074b1c9e475d",
	"size": 208,
	"vin": [{
		"scriptSig": {
			"asm": "30440220042edc1302c5463e8397120a56b28ea381c8f7f6d9bdc1fee5ebca00c84a76e2022077069bbdb7ed701c4977b7db0aba80d41d4e693112256660bb5d674599e390cf41 0294639d6e4249ea381c2e077e95c78fc97afe47a52eb24e1b1595cd3fdd0afdf8",
			"hex": "4730440220042edc1302c5463e8397120a56b28ea381c8f7f6d9bdc1fee5ebca00c84a76e2022077069bbdb7ed701c4977b7db0aba80d41d4e693112256660bb5d674599e390cf41210294639d6e4249ea381c2e077e95c78fc97afe47a52eb24e1b1595cd3fdd0afdf8"
		},
		"txid": "a2a55ecc61f418e300888b1f82eaf84024496b34e3e538f3d32d342fd753adab",
		"vout": 1,
		"sequence": 4294967295
	}],
	"vout": [{
			"value": 0,
			"n": 0,
			"scriptPubKey": {
				"asm": "OP_FALSE OP_RETURN 48656c6c6f",
				"hex": "006a0548656c6c6f",
				"type": "nulldata"
			}
		},
		{
			"value": 0.00000895,
			"n": 1,
			"scriptPubKey": {
				"asm": "OP_DUP OP_HASH160 b85524abf8202a961b847a3bd0bc89d3d4d41cc5 OP_EQUALVERIFY OP_CHECKSIG",
				"hex": "76a914b85524abf8202a961b847a3bd0bc89d3d4d41cc588ac",
				"reqSigs": 1,
				"type": "pubkeyhash"
			}
		}
	]
}`,
			expTX: func() *bt.Tx {
				tx, err := bt.NewTxFromString("0100000001abad53d72f342dd3f338e5e3346b492440f8ea821f8b8800e318f461cc5ea5a2010000006a4730440220042edc1302c5463e8397120a56b28ea381c8f7f6d9bdc1fee5ebca00c84a76e2022077069bbdb7ed701c4977b7db0aba80d41d4e693112256660bb5d674599e390cf41210294639d6e4249ea381c2e077e95c78fc97afe47a52eb24e1b1595cd3fdd0afdf8ffffffff02000000000000000008006a0548656c6c6f7f030000000000001976a914b85524abf8202a961b847a3bd0bc89d3d4d41cc588ac00000000")
				assert.NoError(t, err)
				return tx
			}(),
		},
	}
	for name, test := range tests {
		t.Run(name, func(t *testing.T) {
			var tx *bt.Tx
			err := json.Unmarshal([]byte(test.json), &tx)
			assert.NoError(t, err)
			assert.Equal(t, test.expTX, tx)
		})
	}
}

=======
>>>>>>> 2f85c3e2
func TestTx_OutputIdx(t *testing.T) {
	t.Parallel()
	tests := map[string]struct {
		tx        *bt.Tx
		idx       int
		expOutput *bt.Output
	}{
		"tx with 3 Outputs and output idx 0 requested should return output": {
			tx: func() *bt.Tx {
				tx := bt.NewTx()
				assert.NoError(t, tx.PayToAddress("myUmQeCYxQECGHXbupe539n41u6BTBz1Eh", 1000))
				assert.NoError(t, tx.PayToAddress("n2wmGVP89x3DsLNqk3NvctfQy9m9pvt7mz", 1000))
				assert.NoError(t, tx.PayToAddress("n2wmGVP89x3DsLNqk3NvctfQy9m9pvt7mz", 1000))
				return tx
			}(),
			idx: 0,
			expOutput: &bt.Output{
				Satoshis: 1000,
				LockingScript: func() *bscript.Script {
					s, err := bscript.NewP2PKHFromAddress("myUmQeCYxQECGHXbupe539n41u6BTBz1Eh")
					assert.NoError(t, err)
					return s
				}(),
			},
		}, "tx with 3 Outputs and output idx 2 requested should return output": {
			tx: func() *bt.Tx {
				tx := bt.NewTx()
				assert.NoError(t, tx.PayToAddress("myUmQeCYxQECGHXbupe539n41u6BTBz1Eh", 1000))
				assert.NoError(t, tx.PayToAddress("n2wmGVP89x3DsLNqk3NvctfQy9m9pvt7mz", 1000))
				assert.NoError(t, tx.PayToAddress("mywmGVP89x3DsLNqk3NvctfQy9m9pvt7mz", 1000))
				return tx
			}(),
			idx: 2,
			expOutput: &bt.Output{
				Satoshis: 1000,
				LockingScript: func() *bscript.Script {
					s, err := bscript.NewP2PKHFromAddress("mywmGVP89x3DsLNqk3NvctfQy9m9pvt7mz")
					assert.NoError(t, err)
					return s
				}(),
			},
		}, "tx with 3 Outputs and output idx 5 requested should return nil": {
			tx: func() *bt.Tx {
				tx := bt.NewTx()
				assert.NoError(t, tx.PayToAddress("myUmQeCYxQECGHXbupe539n41u6BTBz1Eh", 1000))
				assert.NoError(t, tx.PayToAddress("n2wmGVP89x3DsLNqk3NvctfQy9m9pvt7mz", 1000))
				assert.NoError(t, tx.PayToAddress("mywmGVP89x3DsLNqk3NvctfQy9m9pvt7mz", 1000))
				return tx
			}(),
			idx:       5,
			expOutput: nil,
		}, "tx with 0 Outputs and output idx 5 requested should return nil": {
			tx: func() *bt.Tx {
				return bt.NewTx()
			}(),
			idx:       5,
			expOutput: nil,
		},
	}
	for name, test := range tests {
		t.Run(name, func(t *testing.T) {
			o := test.tx.OutputIdx(test.idx)
			assert.Equal(t, test.expOutput, o)
		})
	}
}

func TestTx_InputIdx(t *testing.T) {
	t.Parallel()
	tests := map[string]struct {
		tx       *bt.Tx
		idx      int
		expInput *bt.Input
	}{
		"tx with 3 Inputs and input idx 0 requested should return correct input": {
			tx: func() *bt.Tx {
				tx := bt.NewTx()
				assert.NoError(t, tx.From(
					"3c8edde27cb9a9132c22038dac4391496be9db16fd21351565cc1006966fdad5",
					0,
					"76a914eb0bd5edba389198e73f8efabddfc61666969ff788ac",
					1000,
				))
				assert.NoError(t, tx.From(
					"3c8edde27cb9a9132c22038dac4391496be9db16fd21351565cc1006966fdad5",
					0,
					"76a914eb0bd5edba389198e73f8efabddfc61666969ff788ac",
					2000000,
				))
				assert.NoError(t, tx.From(
					"3c8edde27cb9a9132c22038dac4391496be9db16fd21351565cc1006966fdad5",
					0,
					"76a914eb0bd5edba389198e73f8efabddfc61666969ff788ac",
					2000000,
				))
				return tx
			}(),
			idx: 0,
			expInput: func() *bt.Input {
				in := &bt.Input{
					PreviousTxSatoshis: 1000,
					PreviousTxScript: func() *bscript.Script {
						b, err := bscript.NewFromHexString("76a914eb0bd5edba389198e73f8efabddfc61666969ff788ac")
						assert.NoError(t, err)
						return b
					}(),
					PreviousTxOutIndex: 0,
					SequenceNumber:     bt.DefaultSequenceNumber,
				}
				_ = in.PreviousTxIDAddStr("3c8edde27cb9a9132c22038dac4391496be9db16fd21351565cc1006966fdad5")
				return in
			}(),
		}, "tx with 3 Outputs and output idx 2 requested should return output": {
			tx: func() *bt.Tx {
				tx := bt.NewTx()
				assert.NoError(t, tx.From(
					"3c8edde27cb9a9132c22038dac4391496be9db16fd21351565cc1006966fdad5",
					0,
					"76a914eb0bd5edba389198e73f8efabddfc61666969ff788ac",
					1000,
				))
				assert.NoError(t, tx.From(
					"3c8edde27cb9a9132c22038dac4391496be9db16fd21351565cc1006966fdad5",
					0,
					"76a914eb0bd5edba389198e73f8efabddfc61666969ff788ac",
					2000000,
				))
				assert.NoError(t, tx.From(
					"3c8edde27cb9a9132c22038dac4391496be9db16fd21351565cc1006966fdac4",
					0,
					"76a914eb0bd5edba389198e73f8efabddfc61666969ff788ac",
					999,
				))
				return tx
			}(),
			idx: 2,
			expInput: func() *bt.Input {
				in := &bt.Input{
					PreviousTxSatoshis: 999,
					PreviousTxScript: func() *bscript.Script {
						b, err := bscript.NewFromHexString("76a914eb0bd5edba389198e73f8efabddfc61666969ff788ac")
						assert.NoError(t, err)
						return b
					}(),
					PreviousTxOutIndex: 0,
					SequenceNumber:     bt.DefaultSequenceNumber,
				}
				_ = in.PreviousTxIDAddStr("3c8edde27cb9a9132c22038dac4391496be9db16fd21351565cc1006966fdac4")
				return in
			}(),
		}, "tx with 3 Outputs and output idx 5 requested should return nil": {
			tx: func() *bt.Tx {
				tx := bt.NewTx()
				assert.NoError(t, tx.From(
					"3c8edde27cb9a9132c22038dac4391496be9db16fd21351565cc1006966fdad5",
					0,
					"76a914eb0bd5edba389198e73f8efabddfc61666969ff788ac",
					1000,
				))
				assert.NoError(t, tx.From(
					"3c8edde27cb9a9132c22038dac4391496be9db16fd21351565cc1006966fdad5",
					0,
					"76a914eb0bd5edba389198e73f8efabddfc61666969ff788ac",
					2000000,
				))
				assert.NoError(t, tx.From(
					"3c8edde27cb9a9132c22038dac4391496be9db16fd21351565cc1006966fdad5",
					0,
					"76a914eb0bd5edba389198e73f8efabddfc61666969ff788ac",
					999,
				))
				return tx
			}(),
			idx:      5,
			expInput: nil,
		}, "tx with 0 Outputs and output idx 5 requested should return nil": {
			tx: func() *bt.Tx {
				return bt.NewTx()
			}(),
			idx:      5,
			expInput: nil,
		},
	}
	for name, test := range tests {
		t.Run(name, func(t *testing.T) {
			o := test.tx.InputIdx(test.idx)
			assert.Equal(t, test.expInput, o)
		})
	}
}

func Test_IsValidTxID(t *testing.T) {
	t.Parallel()
	tests := map[string]struct {
		txid string
		exp  bool
	}{
		"valid txID should return true": {
			txid: "a2a55ecc61f418e300888b1f82eaf84024496b34e3e538f3d32d342fd753adab",
			exp:  true,
		},
		"invalid txID should return false": {
			txid: "a2a55ecc61f418e300888b1f82eaf84024496b34e3e538f3d32d342fd753adZZ",
			exp:  false,
		}, "empty txID should return false": {
			txid: "",
			exp:  false,
		},
	}
	for name, test := range tests {
		t.Run(name, func(t *testing.T) {
			bb, _ := hex.DecodeString(test.txid)
			assert.Equal(t, test.exp, bt.IsValidTxID(bb))
		})
	}
}

func TestTx_Clone(t *testing.T) {
	t.Parallel()

	tx, err := bt.NewTxFromString("0200000003a9bc457fdc6a54d99300fb137b23714d860c350a9d19ff0f571e694a419ff3a0010000006b48304502210086c83beb2b2663e4709a583d261d75be538aedcafa7766bd983e5c8db2f8b2fc02201a88b178624ab0ad1748b37c875f885930166237c88f5af78ee4e61d337f935f412103e8be830d98bb3b007a0343ee5c36daa48796ae8bb57946b1e87378ad6e8a090dfeffffff0092bb9a47e27bf64fc98f557c530c04d9ac25e2f2a8b600e92a0b1ae7c89c20010000006b483045022100f06b3db1c0a11af348401f9cebe10ae2659d6e766a9dcd9e3a04690ba10a160f02203f7fbd7dfcfc70863aface1a306fcc91bbadf6bc884c21a55ef0d32bd6b088c8412103e8be830d98bb3b007a0343ee5c36daa48796ae8bb57946b1e87378ad6e8a090dfeffffff9d0d4554fa692420a0830ca614b6c60f1bf8eaaa21afca4aa8c99fb052d9f398000000006b483045022100d920f2290548e92a6235f8b2513b7f693a64a0d3fa699f81a034f4b4608ff82f0220767d7d98025aff3c7bd5f2a66aab6a824f5990392e6489aae1e1ae3472d8dffb412103e8be830d98bb3b007a0343ee5c36daa48796ae8bb57946b1e87378ad6e8a090dfeffffff02807c814a000000001976a9143a6bf34ebfcf30e8541bbb33a7882845e5a29cb488ac76b0e60e000000001976a914bd492b67f90cb85918494767ebb23102c4f06b7088ac67000000")
	assert.NoError(t, err)

	for i, ipt := range tx.Inputs {
		ipt.PreviousTxSatoshis = rand.Uint64()
		script, err := bscript.NewFromASM(fmt.Sprintf("OP_%d OP_IF OP_ENDIF", i+1))
		assert.NoError(t, err)

		ipt.PreviousTxScript = script
	}

	t.Run("all fields cloned", func(t *testing.T) {
		clone := tx.Clone()
		assert.Equal(t, tx.TxID(), clone.TxID())
		assert.Equal(t, tx.Bytes(), clone.Bytes())
		assert.Equal(t, tx.Version, clone.Version)
		assert.Equal(t, tx.LockTime, clone.LockTime)

		assert.Equal(t, tx.InputCount(), clone.InputCount())
		for i, input := range tx.Inputs {
			cloneInput := clone.InputIdx(i)
			assert.Equal(t, input.Bytes(true), cloneInput.Bytes(true))
			assert.Equal(t, input.PreviousTxID(), cloneInput.PreviousTxID())
			assert.Equal(t, input.SequenceNumber, cloneInput.SequenceNumber)
			assert.Equal(t, input.PreviousTxOutIndex, cloneInput.PreviousTxOutIndex)
			assert.Equal(t, *input.UnlockingScript, *cloneInput.UnlockingScript)
			assert.Equal(t, input.PreviousTxSatoshis, cloneInput.PreviousTxSatoshis)
			assert.Equal(t, *input.PreviousTxScript, *cloneInput.PreviousTxScript)
		}

		assert.Equal(t, tx.OutputCount(), clone.OutputCount())
		for i, output := range tx.Outputs {
			cloneOutput := clone.OutputIdx(i)
			assert.Equal(t, output.Bytes(), cloneOutput.Bytes())
			assert.Equal(t, output.BytesForSigHash(), cloneOutput.BytesForSigHash())
			assert.Equal(t, *output.LockingScript, *cloneOutput.LockingScript)
			assert.Equal(t, output.Satoshis, cloneOutput.Satoshis)
		}
	})
}
func Test_EstimateIsFeePaidEnough(t *testing.T) {
	tests := map[string]struct {
		tx         *bt.Tx
		dataLength uint64
		expSize    *bt.TxSize
		isEnough   bool
	}{
		"unsigned transaction (1 input 1 P2PKHOutput + no change) paying less by 1 satoshi": {
			tx: func() *bt.Tx {
				tx := bt.NewTx()
				assert.NoError(t, tx.From(
					"a4c76f8a7c05a91dcf5699b95b54e856298e50c1ceca9a8a5569c8532c500c11",
					0, "76a91455b61be43392125d127f1780fb038437cd67ef9c88ac", 1000,
				))

				assert.NoError(t, tx.AddP2PKHOutputFromAddress("mtestD3vRB7AoYWK2n6kLdZmAMLbLhDsLr", 905))
				return tx
			}(),
			expSize: &bt.TxSize{
				TotalBytes:    85,
				TotalStdBytes: 85,
			},
			isEnough: false,
		}, "unsigned transaction (1 input 1 P2PKHOutput + change) should pay exact amount": {
			tx: func() *bt.Tx {
				tx := bt.NewTx()
				assert.NoError(t, tx.From(
					"a4c76f8a7c05a91dcf5699b95b54e856298e50c1ceca9a8a5569c8532c500c11",
					0, "76a91455b61be43392125d127f1780fb038437cd67ef9c88ac", 834709,
				))

				assert.NoError(t, tx.AddP2PKHOutputFromAddress("mtestD3vRB7AoYWK2n6kLdZmAMLbLhDsLr", 256559))
				assert.NoError(t, tx.ChangeToAddress("mtestD3vRB7AoYWK2n6kLdZmAMLbLhDsLr", bt.NewFeeQuote()))
				return tx
			}(),
			expSize: &bt.TxSize{
				TotalBytes:     119,
				TotalStdBytes:  119,
				TotalDataBytes: 0,
			},
			isEnough: true,
		}, "unsigned transaction (0 input 1 P2PKHOutput) should not pay": {
			tx: func() *bt.Tx {
				tx := bt.NewTx()

				assert.NoError(t, tx.AddP2PKHOutputFromAddress("mtestD3vRB7AoYWK2n6kLdZmAMLbLhDsLr", 256559))
				return tx
			}(),
			expSize: &bt.TxSize{
				TotalBytes:     44,
				TotalStdBytes:  44,
				TotalDataBytes: 0,
			},
			isEnough: false,
		}, "unsigned transaction (1 input 2 P2PKHOutputs) should pay exact amount": {
			tx: func() *bt.Tx {
				tx := bt.NewTx()
				assert.NoError(t, tx.From(
					"a4c76f8a7c05a91dcf5699b95b54e856298e50c1ceca9a8a5569c8532c500c11",
					0, "76a91455b61be43392125d127f1780fb038437cd67ef9c88ac", 834763,
				))

				assert.NoError(t, tx.AddP2PKHOutputFromAddress("mtestD3vRB7AoYWK2n6kLdZmAMLbLhDsLr", 256559))
				assert.NoError(t, tx.AddP2PKHOutputFromAddress("mtestD3vRB7AoYWK2n6kLdZmAMLbLhDsLr", 578091))
				return tx
			}(),
			expSize: &bt.TxSize{
				TotalBytes:     119,
				TotalStdBytes:  119,
				TotalDataBytes: 0,
			},
			isEnough: true,
		}, "unsigned transaction (1 input 2 P2PKHOutputs) should fail paying less by 1 sat": {
			tx: func() *bt.Tx {
				tx := bt.NewTx()
				assert.NoError(t, tx.From(
					"a4c76f8a7c05a91dcf5699b95b54e856298e50c1ceca9a8a5569c8532c500c11",
					0, "76a91455b61be43392125d127f1780fb038437cd67ef9c88ac", 834763,
				))

				assert.NoError(t, tx.AddP2PKHOutputFromAddress("mtestD3vRB7AoYWK2n6kLdZmAMLbLhDsLr", 256560))
				assert.NoError(t, tx.AddP2PKHOutputFromAddress("mtestD3vRB7AoYWK2n6kLdZmAMLbLhDsLr", 578091))
				return tx
			}(),
			expSize: &bt.TxSize{
				TotalBytes:     119,
				TotalStdBytes:  119,
				TotalDataBytes: 0,
			},
			isEnough: false,
		}, "226B signed transaction (1 input 1 P2PKHOutput + change) no data should return 113 sats fee": {
			tx: func() *bt.Tx {
				tx := bt.NewTx()
				w, err := wif.DecodeWIF("cRhdUmZx4MbsjxVxGH4bM4geNLzQEPxspnhGtDCvMmfCLcED8Q6G")
				if err != nil {
					log.Fatal(err)
				}
				assert.NoError(t, tx.From(
					"a4c76f8a7c05a91dcf5699b95b54e856298e50c1ceca9a8a5569c8532c500c11",
					0, "76a914ff8c9344d4e76c0580420142f697e5fc2ce5c98e88ac", 834709,
				))

				assert.NoError(t, tx.AddP2PKHOutputFromAddress("mtestD3vRB7AoYWK2n6kLdZmAMLbLhDsLr", 256559))
				assert.NoError(t, tx.ChangeToAddress("mtestD3vRB7AoYWK2n6kLdZmAMLbLhDsLr", bt.NewFeeQuote()))
				tx.UnlockAll(context.Background(), &bt.LocalSignatureUnlockerGetter{PrivateKey: w.PrivKey})
				return tx
			}(),
			expSize: &bt.TxSize{
				TotalBytes:    226,
				TotalStdBytes: 226,
			},
			isEnough: true,
		}, "192B signed transaction (1 input 1 P2PKHOutput + no change) should pay exact amount": {
			tx: func() *bt.Tx {
				tx := bt.NewTx()
				w, err := wif.DecodeWIF("cRhdUmZx4MbsjxVxGH4bM4geNLzQEPxspnhGtDCvMmfCLcED8Q6G")
				if err != nil {
					log.Fatal(err)
				}
				assert.NoError(t, tx.From(
					"a4c76f8a7c05a91dcf5699b95b54e856298e50c1ceca9a8a5569c8532c500c11",
					0, "76a914ff8c9344d4e76c0580420142f697e5fc2ce5c98e88ac", 1000,
				))

				assert.NoError(t, tx.AddP2PKHOutputFromAddress("mtestD3vRB7AoYWK2n6kLdZmAMLbLhDsLr", 904))
				tx.UnlockAll(context.Background(), &bt.LocalSignatureUnlockerGetter{PrivateKey: w.PrivKey})
				return tx
			}(),
			expSize: &bt.TxSize{
				TotalBytes:    192,
				TotalStdBytes: 192,
			},
			isEnough: true,
		}, "214B signed transaction (1 input, 1 change output, 1 opreturn) should pay exact amount": {
			tx: func() *bt.Tx {
				w, err := wif.DecodeWIF("cRhdUmZx4MbsjxVxGH4bM4geNLzQEPxspnhGtDCvMmfCLcED8Q6G")
				if err != nil {
					log.Fatal(err)
				}
				tx := bt.NewTx()
				assert.NoError(t, tx.From(
					"160f06232540dcb0e9b6db9b36a27f01da1e7e473989df67859742cf098d498f",
					0, "76a914ff8c9344d4e76c0580420142f697e5fc2ce5c98e88ac", 1000,
				))
				assert.NoError(t, tx.AddOpReturnOutput([]byte("hellohello")))
				assert.NoError(t, tx.AddP2PKHOutputFromAddress("mtestD3vRB7AoYWK2n6kLdZmAMLbLhDsLr", 894))
				err = tx.UnlockAll(context.Background(), &bt.LocalSignatureUnlockerGetter{PrivateKey: w.PrivKey})
				assert.Nil(t, err)
				return tx
			}(),
			expSize: &bt.TxSize{
				TotalBytes:     214,
				TotalStdBytes:  201,
				TotalDataBytes: 13,
			},
			isEnough: true,
		}, "214B signed transaction (1 input, 1 change output, 1 opreturn) should fail paying less by 1 sat": {
			tx: func() *bt.Tx {
				w, err := wif.DecodeWIF("cRhdUmZx4MbsjxVxGH4bM4geNLzQEPxspnhGtDCvMmfCLcED8Q6G")
				if err != nil {
					log.Fatal(err)
				}
				tx := bt.NewTx()
				assert.NoError(t, tx.From(
					"160f06232540dcb0e9b6db9b36a27f01da1e7e473989df67859742cf098d498f",
					0, "76a914ff8c9344d4e76c0580420142f697e5fc2ce5c98e88ac", 1000,
				))
				assert.NoError(t, tx.AddOpReturnOutput([]byte("hellohello")))
				assert.NoError(t, tx.AddP2PKHOutputFromAddress("mtestD3vRB7AoYWK2n6kLdZmAMLbLhDsLr", 895))
				err = tx.UnlockAll(context.Background(), &bt.LocalSignatureUnlockerGetter{PrivateKey: w.PrivKey})
				assert.Nil(t, err)
				return tx
			}(),
			expSize: &bt.TxSize{
				TotalBytes:     213,
				TotalStdBytes:  200,
				TotalDataBytes: 13,
			},
			isEnough: false,
		},
		// TODO: add tests for different fee type values
	}
	for name, test := range tests {
		t.Run(name, func(t *testing.T) {
			fee := bt.NewFeeQuote()
			isEnough, err := test.tx.EstimateIsFeePaidEnough(fee)
			assert.NoError(t, err)
			assert.Equal(t, test.isEnough, isEnough)

			swt := test.tx.SizeWithTypes()
			assert.Equal(t, test.expSize, swt)
		})
	}
}

func Test_IsFeePaidEnough(t *testing.T) {
	tests := map[string]struct {
		tx         *bt.Tx
		dataLength uint64
		expSize    *bt.TxSize
		isEnough   bool
	}{
		"unsigned transaction (1 input 1 P2PKHOutput + no change) paying less by 1 satoshi": {
			tx: func() *bt.Tx {
				tx := bt.NewTx()
				assert.NoError(t, tx.From("a4c76f8a7c05a91dcf5699b95b54e856298e50c1ceca9a8a5569c8532c500c11",
					0, "76a91455b61be43392125d127f1780fb038437cd67ef9c88ac", 1000))

				assert.NoError(t, tx.AddP2PKHOutputFromAddress("mtestD3vRB7AoYWK2n6kLdZmAMLbLhDsLr", 959))
				return tx
			}(),
			expSize: &bt.TxSize{
				TotalBytes:    85,
				TotalStdBytes: 85,
			},
			isEnough: false,
		}, "unsigned transaction (1 input 1 P2PKHOutput + change) should pay exact amount": {
			tx: func() *bt.Tx {
				tx := bt.NewTx()
				assert.NoError(t, tx.From("a4c76f8a7c05a91dcf5699b95b54e856298e50c1ceca9a8a5569c8532c500c11",
					0, "76a91455b61be43392125d127f1780fb038437cd67ef9c88ac", 834709))

				assert.NoError(t, tx.AddP2PKHOutputFromAddress("mtestD3vRB7AoYWK2n6kLdZmAMLbLhDsLr", 256559))
				assert.NoError(t, tx.ChangeToAddress("mtestD3vRB7AoYWK2n6kLdZmAMLbLhDsLr", bt.NewFeeQuote()))
				return tx
			}(),
			expSize: &bt.TxSize{
				TotalBytes:     119,
				TotalStdBytes:  119,
				TotalDataBytes: 0,
			},
			isEnough: true,
		}, "unsigned transaction (0 input 1 P2PKHOutput) should not pay": {
			tx: func() *bt.Tx {
				tx := bt.NewTx()

				assert.NoError(t, tx.AddP2PKHOutputFromAddress("mtestD3vRB7AoYWK2n6kLdZmAMLbLhDsLr", 256559))
				return tx
			}(),
			expSize: &bt.TxSize{
				TotalBytes:     44,
				TotalStdBytes:  44,
				TotalDataBytes: 0,
			},
			isEnough: false,
		}, "unsigned transaction (1 input 2 P2PKHOutputs) should pay exact amount": {
			tx: func() *bt.Tx {
				tx := bt.NewTx()
				assert.NoError(t, tx.From("a4c76f8a7c05a91dcf5699b95b54e856298e50c1ceca9a8a5569c8532c500c11",
					0, "76a91455b61be43392125d127f1780fb038437cd67ef9c88ac", 834709))

				assert.NoError(t, tx.AddP2PKHOutputFromAddress("mtestD3vRB7AoYWK2n6kLdZmAMLbLhDsLr", 256559))
				assert.NoError(t, tx.AddP2PKHOutputFromAddress("mtestD3vRB7AoYWK2n6kLdZmAMLbLhDsLr", 578091))
				return tx
			}(),
			expSize: &bt.TxSize{
				TotalBytes:     119,
				TotalStdBytes:  119,
				TotalDataBytes: 0,
			},
			isEnough: true,
		}, "unsigned transaction (1 input 2 P2PKHOutputs) should fail paying less by 1 sat": {
			tx: func() *bt.Tx {
				tx := bt.NewTx()
				assert.NoError(t, tx.From("a4c76f8a7c05a91dcf5699b95b54e856298e50c1ceca9a8a5569c8532c500c11",
					0, "76a91455b61be43392125d127f1780fb038437cd67ef9c88ac", 834709))

				assert.NoError(t, tx.AddP2PKHOutputFromAddress("mtestD3vRB7AoYWK2n6kLdZmAMLbLhDsLr", 256560))
				assert.NoError(t, tx.AddP2PKHOutputFromAddress("mtestD3vRB7AoYWK2n6kLdZmAMLbLhDsLr", 578091))
				return tx
			}(),
			expSize: &bt.TxSize{
				TotalBytes:     119,
				TotalStdBytes:  119,
				TotalDataBytes: 0,
			},
			isEnough: false,
		}, "226B signed transaction (1 input 1 P2PKHOutput + change) no data should return 113 sats fee": {
			tx: func() *bt.Tx {
				tx := bt.NewTx()
				w, err := wif.DecodeWIF("cRhdUmZx4MbsjxVxGH4bM4geNLzQEPxspnhGtDCvMmfCLcED8Q6G")
				if err != nil {
					log.Fatal(err)
				}
				assert.NoError(t, tx.From("a4c76f8a7c05a91dcf5699b95b54e856298e50c1ceca9a8a5569c8532c500c11",
					0, "76a914ff8c9344d4e76c0580420142f697e5fc2ce5c98e88ac", 834709))

				assert.NoError(t, tx.AddP2PKHOutputFromAddress("mtestD3vRB7AoYWK2n6kLdZmAMLbLhDsLr", 256559))
				assert.NoError(t, tx.ChangeToAddress("mtestD3vRB7AoYWK2n6kLdZmAMLbLhDsLr", bt.NewFeeQuote()))
				tx.UnlockAll(context.Background(), &bt.LocalSignatureUnlockerGetter{PrivateKey: w.PrivKey})
				return tx
			}(),
			expSize: &bt.TxSize{
				TotalBytes:    226,
				TotalStdBytes: 226,
			},
			isEnough: true,
		}, "192B signed transaction (1 input 1 P2PKHOutput + no change) should pay exact amount": {
			tx: func() *bt.Tx {
				tx := bt.NewTx()
				w, err := wif.DecodeWIF("cRhdUmZx4MbsjxVxGH4bM4geNLzQEPxspnhGtDCvMmfCLcED8Q6G")
				if err != nil {
					log.Fatal(err)
				}
				assert.NoError(t, tx.From("a4c76f8a7c05a91dcf5699b95b54e856298e50c1ceca9a8a5569c8532c500c11",
					0, "76a914ff8c9344d4e76c0580420142f697e5fc2ce5c98e88ac", 1000))

				assert.NoError(t, tx.AddP2PKHOutputFromAddress("mtestD3vRB7AoYWK2n6kLdZmAMLbLhDsLr", 904))
				tx.UnlockAll(context.Background(), &bt.LocalSignatureUnlockerGetter{PrivateKey: w.PrivKey})
				return tx
			}(),
			expSize: &bt.TxSize{
				TotalBytes:    192,
				TotalStdBytes: 192,
			},
			isEnough: true,
		}, "214B signed transaction (1 input, 1 change output, 1 opreturn) should pay exact amount": {
			tx: func() *bt.Tx {
				w, err := wif.DecodeWIF("cRhdUmZx4MbsjxVxGH4bM4geNLzQEPxspnhGtDCvMmfCLcED8Q6G")
				if err != nil {
					log.Fatal(err)
				}
				tx := bt.NewTx()
				assert.NoError(t, tx.From("160f06232540dcb0e9b6db9b36a27f01da1e7e473989df67859742cf098d498f",
					0, "76a914ff8c9344d4e76c0580420142f697e5fc2ce5c98e88ac", 1000))
				assert.NoError(t, tx.AddOpReturnOutput([]byte("hellohello")))
				assert.NoError(t, tx.AddP2PKHOutputFromAddress("mtestD3vRB7AoYWK2n6kLdZmAMLbLhDsLr", 894))
				err = tx.UnlockAll(context.Background(), &bt.LocalSignatureUnlockerGetter{PrivateKey: w.PrivKey})
				assert.Nil(t, err)
				return tx
			}(),
			expSize: &bt.TxSize{
				TotalBytes:     214,
				TotalStdBytes:  201,
				TotalDataBytes: 13,
			},
			isEnough: true,
		}, "214B signed transaction (1 input, 1 change output, 1 opreturn) should fail paying less by 1 sat": {
			tx: func() *bt.Tx {
				w, err := wif.DecodeWIF("cRhdUmZx4MbsjxVxGH4bM4geNLzQEPxspnhGtDCvMmfCLcED8Q6G")
				if err != nil {
					log.Fatal(err)
				}
				tx := bt.NewTx()
				assert.NoError(t, tx.From("160f06232540dcb0e9b6db9b36a27f01da1e7e473989df67859742cf098d498f",
					0, "76a914ff8c9344d4e76c0580420142f697e5fc2ce5c98e88ac", 1000))
				assert.NoError(t, tx.AddOpReturnOutput([]byte("hellohello")))
				assert.NoError(t, tx.AddP2PKHOutputFromAddress("mtestD3vRB7AoYWK2n6kLdZmAMLbLhDsLr", 895))
				err = tx.UnlockAll(context.Background(), &bt.LocalSignatureUnlockerGetter{PrivateKey: w.PrivKey})
				assert.Nil(t, err)
				return tx
			}(),
			expSize: &bt.TxSize{
				TotalBytes:     213,
				TotalStdBytes:  200,
				TotalDataBytes: 13,
			},
			isEnough: false,
		},
		// TODO: add tests for different fee type values
	}
	for name, test := range tests {
		t.Run(name, func(t *testing.T) {
			fee := bt.NewFeeQuote()
			isEnough, err := test.tx.IsFeePaidEnough(fee)
			assert.NoError(t, err)
			assert.Equal(t, test.isEnough, isEnough)

			swt := test.tx.SizeWithTypes()
			assert.Equal(t, test.expSize, swt)
		})
	}
}

func Test_EstimateFeesPaid(t *testing.T) {
	tests := map[string]struct {
		tx         *bt.Tx
		dataLength uint64
		expFees    *bt.TxFees
		expSize    *bt.TxSize
	}{
		"226B transaction (1 input 1 P2PKHOutput + no change) no data should return 113 sats fee": {
			tx: func() *bt.Tx {
				tx := bt.NewTx()
				assert.NoError(t, tx.From("a4c76f8a7c05a91dcf5699b95b54e856298e50c1ceca9a8a5569c8532c500c11",
					0, "76a91455b61be43392125d127f1780fb038437cd67ef9c88ac", 1000))

				assert.NoError(t, tx.AddP2PKHOutputFromAddress("mtestD3vRB7AoYWK2n6kLdZmAMLbLhDsLr", 100))
				return tx
			}(),
			expFees: &bt.TxFees{
				TotalFeePaid: 96,
				StdFeePaid:   96,
				DataFeePaid:  0,
			},
			expSize: &bt.TxSize{
				TotalBytes:    192,
				TotalStdBytes: 192,
			},
		}, "226B transaction (1 input 1 P2PKHOutput + change) no data should return 113 sats fee": {
			tx: func() *bt.Tx {
				tx := bt.NewTx()
				assert.NoError(t, tx.From("a4c76f8a7c05a91dcf5699b95b54e856298e50c1ceca9a8a5569c8532c500c11",
					0, "76a91455b61be43392125d127f1780fb038437cd67ef9c88ac", 1000))

				assert.NoError(t, tx.AddP2PKHOutputFromAddress("mtestD3vRB7AoYWK2n6kLdZmAMLbLhDsLr", 100))
				assert.NoError(t, tx.ChangeToAddress("mtestD3vRB7AoYWK2n6kLdZmAMLbLhDsLr", bt.NewFeeQuote()))
				return tx
			}(),
			expFees: &bt.TxFees{
				TotalFeePaid: 113,
				StdFeePaid:   113,
				DataFeePaid:  0,
			},
			expSize: &bt.TxSize{
				TotalBytes:     226,
				TotalStdBytes:  226,
				TotalDataBytes: 0,
			},
		}, "214B unsigned transaction (1 input, 1 opreturn, no change) 10 byte of data should return 100 sats fee 6 data fee": {
			tx: func() *bt.Tx {
				tx := bt.NewTx()
				assert.NoError(t, tx.From("a4c76f8a7c05a91dcf5699b95b54e856298e50c1ceca9a8a5569c8532c500c11",
					0, "76a91455b61be43392125d127f1780fb038437cd67ef9c88ac", 1000))
				assert.NoError(t, tx.AddOpReturnOutput([]byte("hellohello")))
				return tx
			}(),
			expFees: &bt.TxFees{
				TotalFeePaid: 89,
				StdFeePaid:   83,
				DataFeePaid:  6,
			},
			expSize: &bt.TxSize{
				TotalBytes:     180,
				TotalStdBytes:  167,
				TotalDataBytes: 13,
			},
		}, "556B unsigned transaction (3 inputs + 2 outputs + no change) no data should return 261 sats fee": {
			tx: func() *bt.Tx {
				tx := bt.NewTx()
				err := tx.From("a4c76f8a7c05a91dcf5699b95b54e856298e50c1ceca9a8a5569c8532c500c11",
					0, "76a91455b61be43392125d127f1780fb038437cd67ef9c88ac", 1000)
				assert.NoError(t, err)
				err = tx.From("a4c76f8a7c05a91dcf5699b95b54e856298e50c1ceca9a8a5569c8532c500c11",
					0, "76a91455b61be43392125d127f1780fb038437cd67ef9c88ac", 1000)
				assert.NoError(t, err)
				assert.NoError(t, tx.From("a4c76f8a7c05a91dcf5699b95b54e856298e50c1ceca9a8a5569c8532c500c11",
					0, "76a91455b61be43392125d127f1780fb038437cd67ef9c88ac", 1000))
				assert.NoError(t, tx.AddP2PKHOutputFromAddress("mtestD3vRB7AoYWK2n6kLdZmAMLbLhDsLr", 100))
				assert.NoError(t, tx.AddP2PKHOutputFromAddress("mtestD3vRB7AoYWK2n6kLdZmAMLbLhDsLr", 100))
				return tx
			}(),
			expFees: &bt.TxFees{
				TotalFeePaid: 261,
				StdFeePaid:   261,
				DataFeePaid:  0,
			},
			expSize: &bt.TxSize{
				TotalBytes:     522,
				TotalStdBytes:  522,
				TotalDataBytes: 0,
			},
		}, "556B unsigned transaction (3 inputs + 2 outputs + 1 change) no data should return 278 sats fee": {
			tx: func() *bt.Tx {
				tx := bt.NewTx()
				err := tx.From("a4c76f8a7c05a91dcf5699b95b54e856298e50c1ceca9a8a5569c8532c500c11",
					0, "76a91455b61be43392125d127f1780fb038437cd67ef9c88ac", 1000)
				assert.NoError(t, err)
				err = tx.From("a4c76f8a7c05a91dcf5699b95b54e856298e50c1ceca9a8a5569c8532c500c11",
					0, "76a91455b61be43392125d127f1780fb038437cd67ef9c88ac", 1000)
				assert.NoError(t, err)
				assert.NoError(t, tx.From("a4c76f8a7c05a91dcf5699b95b54e856298e50c1ceca9a8a5569c8532c500c11",
					0, "76a91455b61be43392125d127f1780fb038437cd67ef9c88ac", 1000))
				assert.NoError(t, tx.AddP2PKHOutputFromAddress("mtestD3vRB7AoYWK2n6kLdZmAMLbLhDsLr", 100))
				assert.NoError(t, tx.AddP2PKHOutputFromAddress("mtestD3vRB7AoYWK2n6kLdZmAMLbLhDsLr", 100))
				tx.ChangeToAddress("mtestD3vRB7AoYWK2n6kLdZmAMLbLhDsLr", bt.NewFeeQuote())
				return tx
			}(),
			expFees: &bt.TxFees{
				TotalFeePaid: 278,
				StdFeePaid:   278,
				DataFeePaid:  0,
			},
			expSize: &bt.TxSize{
				TotalBytes:     556,
				TotalStdBytes:  556,
				TotalDataBytes: 0,
			},
		}, "565B unsigned transaction 100B data should return 63 sats std fee, 50 data fee": {
			tx: func() *bt.Tx {
				tx := bt.NewTx()
				assert.NoError(t, tx.From("a4c76f8a7c05a91dcf5699b95b54e856298e50c1ceca9a8a5569c8532c500c11",
					0, "76a91455b61be43392125d127f1780fb038437cd67ef9c88ac", 100))
				assert.NoError(t, tx.From("a4c76f8a7c05a91dcf5699b95b54e856298e50c1ceca9a8a5569c8532c500c11",
					0, "76a91455b61be43392125d127f1780fb038437cd67ef9c88ac", 100))
				assert.NoError(t, tx.From("a4c76f8a7c05a91dcf5699b95b54e856298e50c1ceca9a8a5569c8532c500c11",
					0, "76a91455b61be43392125d127f1780fb038437cd67ef9c88ac", 1000))
				assert.NoError(t, tx.AddP2PKHOutputFromAddress("mtestD3vRB7AoYWK2n6kLdZmAMLbLhDsLr", 100))
				assert.NoError(t, tx.AddP2PKHOutputFromAddress("mtestD3vRB7AoYWK2n6kLdZmAMLbLhDsLr", 100))
				assert.NoError(t, tx.AddOpReturnOutput(make([]byte, 0x64)))
				tx.ChangeToAddress("mtestD3vRB7AoYWK2n6kLdZmAMLbLhDsLr", bt.NewFeeQuote())
				return tx
			}(),
			expFees: &bt.TxFees{
				TotalFeePaid: 334,
				StdFeePaid:   282,
				DataFeePaid:  52,
			},
			expSize: &bt.TxSize{
				TotalBytes:     669,
				TotalStdBytes:  565,
				TotalDataBytes: 104,
			},
		},
	}
	for name, test := range tests {
		t.Run(name, func(t *testing.T) {
			fee := bt.NewFeeQuote()
			resp, err := test.tx.EstimateFeesPaid(fee)
			assert.NoError(t, err)
			assert.Equal(t, test.expFees, resp)

			swt, err := test.tx.EstimateSizeWithTypes()
			assert.NoError(t, err)
			assert.Equal(t, test.expSize, swt)
		})
	}
}

func TestTx_EstimateFeesPaidTotal(t *testing.T) {
	tests := map[string]struct {
		tx      *bt.Tx
		fees    *bt.FeeQuote
		expFees uint64
		err     error
	}{
		"Transaction with one input one output should return 96": {
			tx: func() *bt.Tx {
				tx := bt.NewTx()
				assert.NoError(t, tx.From(
					"07912972e42095fe58daaf09161c5a5da57be47c2054dc2aaa52b30fefa1940b",
					0,
					"76a914af2590a45ae401651fdbdf59a76ad43d1862534088ac",
					1000))
				assert.NoError(t, tx.PayToAddress("mxAoAyZFXX6LZBWhoam3vjm6xt9NxPQ15f", 500))
				return tx
			}(),
			fees:    bt.NewFeeQuote(),
			expFees: 96,
		}, "Transaction with one input 4 Outputs should return 147": {
			tx: func() *bt.Tx {
				tx := bt.NewTx()
				assert.NoError(t, tx.From(
					"07912972e42095fe58daaf09161c5a5da57be47c2054dc2aaa52b30fefa1940b",
					0,
					"76a914af2590a45ae401651fdbdf59a76ad43d1862534088ac",
					2500,
				))
				assert.NoError(t, tx.PayToAddress("mxAoAyZFXX6LZBWhoam3vjm6xt9NxPQ15f", 500))
				assert.NoError(t, tx.PayToAddress("mxAoAyZFXX6LZBWhoam3vjm6xt9NxPQ15f", 500))
				assert.NoError(t, tx.PayToAddress("mxAoAyZFXX6LZBWhoam3vjm6xt9NxPQ15f", 500))
				assert.NoError(t, tx.PayToAddress("mxAoAyZFXX6LZBWhoam3vjm6xt9NxPQ15f", 500))
				return tx
			}(),
			fees:    bt.NewFeeQuote(),
			expFees: 147,
		},
	}
	for name, test := range tests {
		t.Run(name, func(t *testing.T) {
			fee, err := test.tx.EstimateFeesPaid(test.fees)
			assert.Equal(t, test.err, err)
			assert.Equal(t, test.expFees, fee.TotalFeePaid)
		})
	}
}<|MERGE_RESOLUTION|>--- conflicted
+++ resolved
@@ -212,7 +212,7 @@
 	assert.NoError(t, err)
 	assert.NotNil(t, wif)
 
-	err = tx.UnlockAll(context.Background(), &bt.LocalSignatureUnlockerGetter{PrivateKey: wif.PrivKey})
+	err = tx.UnlockAll(context.Background(), &bt.LocalUnlockerGetter{PrivateKey: wif.PrivKey})
 	assert.NoError(t, err)
 }
 
@@ -246,7 +246,7 @@
 		assert.NoError(t, err)
 		assert.NotNil(t, wif)
 
-		err = tx.UnlockAll(context.Background(), &bt.LocalSignatureUnlockerGetter{PrivateKey: wif.PrivKey})
+		err = tx.UnlockAll(context.Background(), &bt.LocalUnlockerGetter{PrivateKey: wif.PrivKey})
 		assert.NoError(t, err)
 
 		assert.Equal(t, true, tx.HasDataOutputs())
@@ -272,393 +272,13 @@
 		assert.NoError(t, err)
 		assert.NotNil(t, wif)
 
-		err = tx.UnlockAll(context.Background(), &bt.LocalSignatureUnlockerGetter{PrivateKey: wif.PrivKey})
+		err = tx.UnlockAll(context.Background(), &bt.LocalUnlockerGetter{PrivateKey: wif.PrivKey})
 		assert.NoError(t, err)
 
 		assert.Equal(t, false, tx.HasDataOutputs())
 	})
 }
 
-<<<<<<< HEAD
-func TestTx_ToJson(t *testing.T) {
-	tx, _ := bt.NewTxFromString("0100000001abad53d72f342dd3f338e5e3346b492440f8ea821f8b8800e318f461cc5ea5a2010000006a4730440220042edc1302c5463e8397120a56b28ea381c8f7f6d9bdc1fee5ebca00c84a76e2022077069bbdb7ed701c4977b7db0aba80d41d4e693112256660bb5d674599e390cf41210294639d6e4249ea381c2e077e95c78fc97afe47a52eb24e1b1595cd3fdd0afdf8ffffffff02000000000000000008006a0548656c6c6f7f030000000000001976a914b85524abf8202a961b847a3bd0bc89d3d4d41cc588ac00000000")
-
-	_, err := json.MarshalIndent(tx, "", "\t")
-	assert.NoError(t, err)
-}
-
-func TestTx_JSON(t *testing.T) {
-	tests := map[string]struct {
-		tx  *bt.Tx
-		err error
-	}{
-		"standard tx should marshal and unmarshall correctly": {
-			tx: func() *bt.Tx {
-				tx := bt.NewTx()
-				assert.NoError(t, tx.From(
-					"3c8edde27cb9a9132c22038dac4391496be9db16fd21351565cc1006966fdad5",
-					0,
-					"76a914eb0bd5edba389198e73f8efabddfc61666969ff788ac",
-					2000000,
-				))
-				assert.NoError(t, tx.PayToAddress("n2wmGVP89x3DsLNqk3NvctfQy9m9pvt7mk", 1000))
-				var wif *WIF
-				wif, err := DecodeWIF("KznvCNc6Yf4iztSThoMH6oHWzH9EgjfodKxmeuUGPq5DEX5maspS")
-				assert.NoError(t, err)
-				assert.NotNil(t, wif)
-
-				err = tx.UnlockAll(context.Background(), &bt.LocalSignatureUnlockerGetter{PrivateKey: wif.PrivKey})
-				assert.NoError(t, err)
-				return tx
-			}(),
-		}, "data tx should marshall correctly": {
-			tx: func() *bt.Tx {
-				tx := bt.NewTx()
-				assert.NoError(t, tx.From(
-					"3c8edde27cb9a9132c22038dac4391496be9db16fd21351565cc1006966fdad5",
-					0,
-					"76a914eb0bd5edba389198e73f8efabddfc61666969ff788ac",
-					2000000,
-				))
-				assert.NoError(t, tx.PayToAddress("n2wmGVP89x3DsLNqk3NvctfQy9m9pvt7mk", 1000))
-				var wif *WIF
-				wif, err := DecodeWIF("KznvCNc6Yf4iztSThoMH6oHWzH9EgjfodKxmeuUGPq5DEX5maspS")
-				assert.NoError(t, err)
-				assert.NotNil(t, wif)
-				s := &bscript.Script{}
-				assert.NoError(t, s.AppendPushDataString("test"))
-				tx.AddOutput(&bt.Output{
-					LockingScript: s,
-				})
-				err = tx.UnlockAll(context.Background(), &bt.LocalSignatureUnlockerGetter{PrivateKey: wif.PrivKey})
-				assert.NoError(t, err)
-				return tx
-			}(),
-		},
-	}
-	for name, test := range tests {
-		t.Run(name, func(t *testing.T) {
-			bb, err := json.Marshal(test.tx)
-			assert.NoError(t, err)
-			if err != nil {
-				return
-			}
-			var tx *bt.Tx
-			assert.NoError(t, json.Unmarshal(bb, &tx))
-			assert.Equal(t, test.tx.String(), tx.String())
-		})
-	}
-}
-
-func TestTx_MarshallJSON(t *testing.T) {
-	tests := map[string]struct {
-		tx      *bt.Tx
-		expJSON string
-	}{
-		"transaction with 1 input 1 p2pksh output 1 data output should create valid json": {
-			tx: func() *bt.Tx {
-				tx, err := bt.NewTxFromString("0100000001abad53d72f342dd3f338e5e3346b492440f8ea821f8b8800e318f461cc5ea5a2010000006a4730440220042edc1302c5463e8397120a56b28ea381c8f7f6d9bdc1fee5ebca00c84a76e2022077069bbdb7ed701c4977b7db0aba80d41d4e693112256660bb5d674599e390cf41210294639d6e4249ea381c2e077e95c78fc97afe47a52eb24e1b1595cd3fdd0afdf8ffffffff02000000000000000008006a0548656c6c6f7f030000000000001976a914b85524abf8202a961b847a3bd0bc89d3d4d41cc588ac00000000")
-				assert.NoError(t, err)
-				return tx
-			}(),
-			expJSON: `{
-	"version": 1,
-	"locktime": 0,
-	"txid": "aec245f27b7640c8b1865045107731bfb848115c573f7da38166074b1c9e475d",
-	"hash": "aec245f27b7640c8b1865045107731bfb848115c573f7da38166074b1c9e475d",
-	"size": 208,
-	"hex": "0100000001abad53d72f342dd3f338e5e3346b492440f8ea821f8b8800e318f461cc5ea5a2010000006a4730440220042edc1302c5463e8397120a56b28ea381c8f7f6d9bdc1fee5ebca00c84a76e2022077069bbdb7ed701c4977b7db0aba80d41d4e693112256660bb5d674599e390cf41210294639d6e4249ea381c2e077e95c78fc97afe47a52eb24e1b1595cd3fdd0afdf8ffffffff02000000000000000008006a0548656c6c6f7f030000000000001976a914b85524abf8202a961b847a3bd0bc89d3d4d41cc588ac00000000",
-	"vin": [
-		{
-			"unlockingScript": {
-				"asm": "30440220042edc1302c5463e8397120a56b28ea381c8f7f6d9bdc1fee5ebca00c84a76e2022077069bbdb7ed701c4977b7db0aba80d41d4e693112256660bb5d674599e390cf41 0294639d6e4249ea381c2e077e95c78fc97afe47a52eb24e1b1595cd3fdd0afdf8",
-				"hex": "4730440220042edc1302c5463e8397120a56b28ea381c8f7f6d9bdc1fee5ebca00c84a76e2022077069bbdb7ed701c4977b7db0aba80d41d4e693112256660bb5d674599e390cf41210294639d6e4249ea381c2e077e95c78fc97afe47a52eb24e1b1595cd3fdd0afdf8"
-			},
-			"txid": "a2a55ecc61f418e300888b1f82eaf84024496b34e3e538f3d32d342fd753adab",
-			"vout": 1,
-			"sequence": 4294967295
-		}
-	],
-	"vout": [
-		{
-			"value": 0,
-			"satoshis": 0,
-			"n": 0,
-			"lockingScript": {
-				"asm": "OP_FALSE OP_RETURN 48656c6c6f",
-				"hex": "006a0548656c6c6f",
-				"type": "nulldata"
-			}
-		},
-		{
-			"value": 0.00000895,
-			"satoshis": 895,
-			"n": 1,
-			"lockingScript": {
-				"asm": "OP_DUP OP_HASH160 b85524abf8202a961b847a3bd0bc89d3d4d41cc5 OP_EQUALVERIFY OP_CHECKSIG",
-				"hex": "76a914b85524abf8202a961b847a3bd0bc89d3d4d41cc588ac",
-				"reqSigs": 1,
-				"type": "pubkeyhash"
-			}
-		}
-	]
-}`,
-		}, "transaction with multiple Inputs": {
-			tx: func() *bt.Tx {
-				tx := bt.NewTx()
-				assert.NoError(t, tx.From(
-					"3c8edde27cb9a9132c22038dac4391496be9db16fd21351565cc1006966fdad5",
-					0,
-					"76a914eb0bd5edba389198e73f8efabddfc61666969ff788ac",
-					10000,
-				))
-				assert.NoError(t, tx.From(
-					"3c8edde27cb9a9132c22038dac4391496be9db16fd21351565cc1006966fdad5",
-					2,
-					"76a914eb0bd5edba389198e73f8efabddfc61666969ff788ac",
-					10000,
-				))
-				assert.NoError(t, tx.From(
-					"3c8edde27cb9a9132c22038dac4391496be9db16fd21351565cc1006966fdad5",
-					114,
-					"76a914eb0bd5edba389198e73f8efabddfc61666969ff788ac",
-					10000,
-				))
-				assert.NoError(t, tx.PayToAddress("n2wmGVP89x3DsLNqk3NvctfQy9m9pvt7mk", 1000))
-				var w *wif.WIF
-				w, err := wif.DecodeWIF("KznvCNc6Yf4iztSThoMH6oHWzH9EgjfodKxmeuUGPq5DEX5maspS")
-				assert.NoError(t, err)
-				assert.NotNil(t, w)
-				err = tx.UnlockAll(context.Background(), &bt.LocalSignatureUnlockerGetter{PrivateKey: w.PrivKey})
-				assert.NoError(t, err)
-				return tx
-			}(),
-			expJSON: `{
-	"version": 1,
-	"locktime": 0,
-	"txid": "41741af6fb64839c69f2385987eb3770c55c42eb6f7900fa2af9d667c42ceb20",
-	"hash": "41741af6fb64839c69f2385987eb3770c55c42eb6f7900fa2af9d667c42ceb20",
-	"size": 486,
-	"hex": "0100000003d5da6f960610cc65153521fd16dbe96b499143ac8d03222c13a9b97ce2dd8e3c000000006b48304502210081214df575da1e9378f1d5a29dfd6811e93466a7222fb010b7c50dd2d44d7f2e0220399bb396336d2e294049e7db009926b1b30018ac834ee0cbca20b9d99f488038412102798913bc057b344de675dac34faafe3dc2f312c758cd9068209f810877306d66ffffffffd5da6f960610cc65153521fd16dbe96b499143ac8d03222c13a9b97ce2dd8e3c0200000069463043021f7059426d6aeb7d74275e52819a309b2bf903bd18b2b4d942d0e8e037681df702203f851f8a45aabfefdca5822f457609600f5d12a173adc09c6e7e2d4fdff7620a412102798913bc057b344de675dac34faafe3dc2f312c758cd9068209f810877306d66ffffffffd5da6f960610cc65153521fd16dbe96b499143ac8d03222c13a9b97ce2dd8e3c720000006b483045022100e7b3837f2818fe00a05293e0f90e9005d59b0c5c8890f22bd31c36190a9b55e9022027de4b77b78139ea21b9fd30876a447bbf29662bd19d7914028c607bccd772e4412102798913bc057b344de675dac34faafe3dc2f312c758cd9068209f810877306d66ffffffff01e8030000000000001976a914eb0bd5edba389198e73f8efabddfc61666969ff788ac00000000",
-	"vin": [
-		{
-			"unlockingScript": {
-				"asm": "304502210081214df575da1e9378f1d5a29dfd6811e93466a7222fb010b7c50dd2d44d7f2e0220399bb396336d2e294049e7db009926b1b30018ac834ee0cbca20b9d99f48803841 02798913bc057b344de675dac34faafe3dc2f312c758cd9068209f810877306d66",
-				"hex": "48304502210081214df575da1e9378f1d5a29dfd6811e93466a7222fb010b7c50dd2d44d7f2e0220399bb396336d2e294049e7db009926b1b30018ac834ee0cbca20b9d99f488038412102798913bc057b344de675dac34faafe3dc2f312c758cd9068209f810877306d66"
-			},
-			"txid": "3c8edde27cb9a9132c22038dac4391496be9db16fd21351565cc1006966fdad5",
-			"vout": 0,
-			"sequence": 4294967295
-		},
-		{
-			"unlockingScript": {
-				"asm": "3043021f7059426d6aeb7d74275e52819a309b2bf903bd18b2b4d942d0e8e037681df702203f851f8a45aabfefdca5822f457609600f5d12a173adc09c6e7e2d4fdff7620a41 02798913bc057b344de675dac34faafe3dc2f312c758cd9068209f810877306d66",
-				"hex": "463043021f7059426d6aeb7d74275e52819a309b2bf903bd18b2b4d942d0e8e037681df702203f851f8a45aabfefdca5822f457609600f5d12a173adc09c6e7e2d4fdff7620a412102798913bc057b344de675dac34faafe3dc2f312c758cd9068209f810877306d66"
-			},
-			"txid": "3c8edde27cb9a9132c22038dac4391496be9db16fd21351565cc1006966fdad5",
-			"vout": 2,
-			"sequence": 4294967295
-		},
-		{
-			"unlockingScript": {
-				"asm": "3045022100e7b3837f2818fe00a05293e0f90e9005d59b0c5c8890f22bd31c36190a9b55e9022027de4b77b78139ea21b9fd30876a447bbf29662bd19d7914028c607bccd772e441 02798913bc057b344de675dac34faafe3dc2f312c758cd9068209f810877306d66",
-				"hex": "483045022100e7b3837f2818fe00a05293e0f90e9005d59b0c5c8890f22bd31c36190a9b55e9022027de4b77b78139ea21b9fd30876a447bbf29662bd19d7914028c607bccd772e4412102798913bc057b344de675dac34faafe3dc2f312c758cd9068209f810877306d66"
-			},
-			"txid": "3c8edde27cb9a9132c22038dac4391496be9db16fd21351565cc1006966fdad5",
-			"vout": 114,
-			"sequence": 4294967295
-		}
-	],
-	"vout": [
-		{
-			"value": 0.00001,
-			"satoshis": 1000,
-			"n": 0,
-			"lockingScript": {
-				"asm": "OP_DUP OP_HASH160 eb0bd5edba389198e73f8efabddfc61666969ff7 OP_EQUALVERIFY OP_CHECKSIG",
-				"hex": "76a914eb0bd5edba389198e73f8efabddfc61666969ff788ac",
-				"reqSigs": 1,
-				"type": "pubkeyhash"
-			}
-		}
-	]
-}`,
-		},
-	}
-	for name, test := range tests {
-		t.Run(name, func(t *testing.T) {
-			bb, err := json.MarshalIndent(test.tx, "", "\t")
-			assert.NoError(t, err)
-			assert.Equal(t, test.expJSON, string(bb))
-		})
-	}
-}
-
-func TestTx_UnmarshalJSON(t *testing.T) {
-	t.Parallel()
-	tests := map[string]struct {
-		json  string
-		expTX *bt.Tx
-	}{
-		"our json with hex should map correctly": {
-			json: `{
-				"version": 1,
-				"locktime": 0,
-				"txid": "aec245f27b7640c8b1865045107731bfb848115c573f7da38166074b1c9e475d",
-				"hash": "aec245f27b7640c8b1865045107731bfb848115c573f7da38166074b1c9e475d",
-				"size": 208,
-				"hex": "0100000001abad53d72f342dd3f338e5e3346b492440f8ea821f8b8800e318f461cc5ea5a2010000006a4730440220042edc1302c5463e8397120a56b28ea381c8f7f6d9bdc1fee5ebca00c84a76e2022077069bbdb7ed701c4977b7db0aba80d41d4e693112256660bb5d674599e390cf41210294639d6e4249ea381c2e077e95c78fc97afe47a52eb24e1b1595cd3fdd0afdf8ffffffff02000000000000000008006a0548656c6c6f7f030000000000001976a914b85524abf8202a961b847a3bd0bc89d3d4d41cc588ac00000000",
-				"vin": [
-			{
-				"unlockingScript": {
-				"asm": "30440220042edc1302c5463e8397120a56b28ea381c8f7f6d9bdc1fee5ebca00c84a76e2022077069bbdb7ed701c4977b7db0aba80d41d4e693112256660bb5d674599e390cf41 0294639d6e4249ea381c2e077e95c78fc97afe47a52eb24e1b1595cd3fdd0afdf8",
-				"hex": "4730440220042edc1302c5463e8397120a56b28ea381c8f7f6d9bdc1fee5ebca00c84a76e2022077069bbdb7ed701c4977b7db0aba80d41d4e693112256660bb5d674599e390cf41210294639d6e4249ea381c2e077e95c78fc97afe47a52eb24e1b1595cd3fdd0afdf8"
-			},
-				"txid": "a2a55ecc61f418e300888b1f82eaf84024496b34e3e538f3d32d342fd753adab",
-				"vout": 1,
-				"sequence": 4294967295
-			}
-			],
-				"vout": [
-			{
-				"value": 0,
-				"satoshis": 0,
-				"n": 0,
-				"lockingScript": {
-				"asm": "OP_FALSE OP_RETURN 48656c6c6f",
-				"hex": "006a0548656c6c6f",
-				"type": "nulldata"
-			}
-			},
-			{
-				"value": 0.00000895,
-				"satoshis": 895,
-				"n": 1,
-				"lockingScript": {
-				"asm": "OP_DUP OP_HASH160 b85524abf8202a961b847a3bd0bc89d3d4d41cc5 OP_EQUALVERIFY OP_CHECKSIG",
-				"hex": "76a914b85524abf8202a961b847a3bd0bc89d3d4d41cc588ac",
-				"reqSigs": 1,
-				"type": "pubkeyhash"
-			}
-			}
-			]
-			}`,
-			expTX: func() *bt.Tx {
-				tx, err := bt.NewTxFromString("0100000001abad53d72f342dd3f338e5e3346b492440f8ea821f8b8800e318f461cc5ea5a2010000006a4730440220042edc1302c5463e8397120a56b28ea381c8f7f6d9bdc1fee5ebca00c84a76e2022077069bbdb7ed701c4977b7db0aba80d41d4e693112256660bb5d674599e390cf41210294639d6e4249ea381c2e077e95c78fc97afe47a52eb24e1b1595cd3fdd0afdf8ffffffff02000000000000000008006a0548656c6c6f7f030000000000001976a914b85524abf8202a961b847a3bd0bc89d3d4d41cc588ac00000000")
-				assert.NoError(t, err)
-				return tx
-			}(),
-		}, "ONLY hex should map correctly": {
-			json: `{
-				"hex": "0100000001abad53d72f342dd3f338e5e3346b492440f8ea821f8b8800e318f461cc5ea5a2010000006a4730440220042edc1302c5463e8397120a56b28ea381c8f7f6d9bdc1fee5ebca00c84a76e2022077069bbdb7ed701c4977b7db0aba80d41d4e693112256660bb5d674599e390cf41210294639d6e4249ea381c2e077e95c78fc97afe47a52eb24e1b1595cd3fdd0afdf8ffffffff02000000000000000008006a0548656c6c6f7f030000000000001976a914b85524abf8202a961b847a3bd0bc89d3d4d41cc588ac00000000"
-			}`,
-			expTX: func() *bt.Tx {
-				tx, err := bt.NewTxFromString("0100000001abad53d72f342dd3f338e5e3346b492440f8ea821f8b8800e318f461cc5ea5a2010000006a4730440220042edc1302c5463e8397120a56b28ea381c8f7f6d9bdc1fee5ebca00c84a76e2022077069bbdb7ed701c4977b7db0aba80d41d4e693112256660bb5d674599e390cf41210294639d6e4249ea381c2e077e95c78fc97afe47a52eb24e1b1595cd3fdd0afdf8ffffffff02000000000000000008006a0548656c6c6f7f030000000000001976a914b85524abf8202a961b847a3bd0bc89d3d4d41cc588ac00000000")
-				assert.NoError(t, err)
-				return tx
-			}(),
-		}, "Node json with hex should map correctly": {
-			json: `{
-				"version": 1,
-				"locktime": 0,
-				"txid": "aec245f27b7640c8b1865045107731bfb848115c573f7da38166074b1c9e475d",
-				"hash": "aec245f27b7640c8b1865045107731bfb848115c573f7da38166074b1c9e475d",
-				"size": 208,
-				"hex": "0100000001abad53d72f342dd3f338e5e3346b492440f8ea821f8b8800e318f461cc5ea5a2010000006a4730440220042edc1302c5463e8397120a56b28ea381c8f7f6d9bdc1fee5ebca00c84a76e2022077069bbdb7ed701c4977b7db0aba80d41d4e693112256660bb5d674599e390cf41210294639d6e4249ea381c2e077e95c78fc97afe47a52eb24e1b1595cd3fdd0afdf8ffffffff02000000000000000008006a0548656c6c6f7f030000000000001976a914b85524abf8202a961b847a3bd0bc89d3d4d41cc588ac00000000",
-				"vin": [
-			{
-				"scriptSig": {
-				"asm": "30440220042edc1302c5463e8397120a56b28ea381c8f7f6d9bdc1fee5ebca00c84a76e2022077069bbdb7ed701c4977b7db0aba80d41d4e693112256660bb5d674599e390cf41 0294639d6e4249ea381c2e077e95c78fc97afe47a52eb24e1b1595cd3fdd0afdf8",
-				"hex": "4730440220042edc1302c5463e8397120a56b28ea381c8f7f6d9bdc1fee5ebca00c84a76e2022077069bbdb7ed701c4977b7db0aba80d41d4e693112256660bb5d674599e390cf41210294639d6e4249ea381c2e077e95c78fc97afe47a52eb24e1b1595cd3fdd0afdf8"
-			},
-				"txid": "a2a55ecc61f418e300888b1f82eaf84024496b34e3e538f3d32d342fd753adab",
-				"vout": 1,
-				"sequence": 4294967295
-			}
-			],
-				"vout": [
-			{
-				"value": 0,
-				"n": 0,
-				"scriptPubKey": {
-				"asm": "OP_FALSE OP_RETURN 48656c6c6f",
-				"hex": "006a0548656c6c6f",
-				"type": "nulldata"
-			}
-			},
-			{
-				"value": 0.00000895,
-				"n": 1,
-				"scriptPubKey": {
-				"asm": "OP_DUP OP_HASH160 b85524abf8202a961b847a3bd0bc89d3d4d41cc5 OP_EQUALVERIFY OP_CHECKSIG",
-				"hex": "76a914b85524abf8202a961b847a3bd0bc89d3d4d41cc588ac",
-				"reqSigs": 1,
-				"type": "pubkeyhash"
-			}
-			}
-			]
-			}`,
-			expTX: func() *bt.Tx {
-				tx, err := bt.NewTxFromString("0100000001abad53d72f342dd3f338e5e3346b492440f8ea821f8b8800e318f461cc5ea5a2010000006a4730440220042edc1302c5463e8397120a56b28ea381c8f7f6d9bdc1fee5ebca00c84a76e2022077069bbdb7ed701c4977b7db0aba80d41d4e693112256660bb5d674599e390cf41210294639d6e4249ea381c2e077e95c78fc97afe47a52eb24e1b1595cd3fdd0afdf8ffffffff02000000000000000008006a0548656c6c6f7f030000000000001976a914b85524abf8202a961b847a3bd0bc89d3d4d41cc588ac00000000")
-				assert.NoError(t, err)
-				return tx
-			}(),
-		}, "Node json without hex should map correctly": {
-			json: `{
-	"version": 1,
-	"locktime": 0,
-	"txid": "aec245f27b7640c8b1865045107731bfb848115c573f7da38166074b1c9e475d",
-	"hash": "aec245f27b7640c8b1865045107731bfb848115c573f7da38166074b1c9e475d",
-	"size": 208,
-	"vin": [{
-		"scriptSig": {
-			"asm": "30440220042edc1302c5463e8397120a56b28ea381c8f7f6d9bdc1fee5ebca00c84a76e2022077069bbdb7ed701c4977b7db0aba80d41d4e693112256660bb5d674599e390cf41 0294639d6e4249ea381c2e077e95c78fc97afe47a52eb24e1b1595cd3fdd0afdf8",
-			"hex": "4730440220042edc1302c5463e8397120a56b28ea381c8f7f6d9bdc1fee5ebca00c84a76e2022077069bbdb7ed701c4977b7db0aba80d41d4e693112256660bb5d674599e390cf41210294639d6e4249ea381c2e077e95c78fc97afe47a52eb24e1b1595cd3fdd0afdf8"
-		},
-		"txid": "a2a55ecc61f418e300888b1f82eaf84024496b34e3e538f3d32d342fd753adab",
-		"vout": 1,
-		"sequence": 4294967295
-	}],
-	"vout": [{
-			"value": 0,
-			"n": 0,
-			"scriptPubKey": {
-				"asm": "OP_FALSE OP_RETURN 48656c6c6f",
-				"hex": "006a0548656c6c6f",
-				"type": "nulldata"
-			}
-		},
-		{
-			"value": 0.00000895,
-			"n": 1,
-			"scriptPubKey": {
-				"asm": "OP_DUP OP_HASH160 b85524abf8202a961b847a3bd0bc89d3d4d41cc5 OP_EQUALVERIFY OP_CHECKSIG",
-				"hex": "76a914b85524abf8202a961b847a3bd0bc89d3d4d41cc588ac",
-				"reqSigs": 1,
-				"type": "pubkeyhash"
-			}
-		}
-	]
-}`,
-			expTX: func() *bt.Tx {
-				tx, err := bt.NewTxFromString("0100000001abad53d72f342dd3f338e5e3346b492440f8ea821f8b8800e318f461cc5ea5a2010000006a4730440220042edc1302c5463e8397120a56b28ea381c8f7f6d9bdc1fee5ebca00c84a76e2022077069bbdb7ed701c4977b7db0aba80d41d4e693112256660bb5d674599e390cf41210294639d6e4249ea381c2e077e95c78fc97afe47a52eb24e1b1595cd3fdd0afdf8ffffffff02000000000000000008006a0548656c6c6f7f030000000000001976a914b85524abf8202a961b847a3bd0bc89d3d4d41cc588ac00000000")
-				assert.NoError(t, err)
-				return tx
-			}(),
-		},
-	}
-	for name, test := range tests {
-		t.Run(name, func(t *testing.T) {
-			var tx *bt.Tx
-			err := json.Unmarshal([]byte(test.json), &tx)
-			assert.NoError(t, err)
-			assert.Equal(t, test.expTX, tx)
-		})
-	}
-}
-
-=======
->>>>>>> 2f85c3e2
 func TestTx_OutputIdx(t *testing.T) {
 	t.Parallel()
 	tests := map[string]struct {
@@ -1023,7 +643,7 @@
 
 				assert.NoError(t, tx.AddP2PKHOutputFromAddress("mtestD3vRB7AoYWK2n6kLdZmAMLbLhDsLr", 256559))
 				assert.NoError(t, tx.ChangeToAddress("mtestD3vRB7AoYWK2n6kLdZmAMLbLhDsLr", bt.NewFeeQuote()))
-				tx.UnlockAll(context.Background(), &bt.LocalSignatureUnlockerGetter{PrivateKey: w.PrivKey})
+				tx.UnlockAll(context.Background(), &bt.LocalUnlockerGetter{PrivateKey: w.PrivKey})
 				return tx
 			}(),
 			expSize: &bt.TxSize{
@@ -1044,7 +664,7 @@
 				))
 
 				assert.NoError(t, tx.AddP2PKHOutputFromAddress("mtestD3vRB7AoYWK2n6kLdZmAMLbLhDsLr", 904))
-				tx.UnlockAll(context.Background(), &bt.LocalSignatureUnlockerGetter{PrivateKey: w.PrivKey})
+				tx.UnlockAll(context.Background(), &bt.LocalUnlockerGetter{PrivateKey: w.PrivKey})
 				return tx
 			}(),
 			expSize: &bt.TxSize{
@@ -1065,7 +685,7 @@
 				))
 				assert.NoError(t, tx.AddOpReturnOutput([]byte("hellohello")))
 				assert.NoError(t, tx.AddP2PKHOutputFromAddress("mtestD3vRB7AoYWK2n6kLdZmAMLbLhDsLr", 894))
-				err = tx.UnlockAll(context.Background(), &bt.LocalSignatureUnlockerGetter{PrivateKey: w.PrivKey})
+				err = tx.UnlockAll(context.Background(), &bt.LocalUnlockerGetter{PrivateKey: w.PrivKey})
 				assert.Nil(t, err)
 				return tx
 			}(),
@@ -1088,7 +708,7 @@
 				))
 				assert.NoError(t, tx.AddOpReturnOutput([]byte("hellohello")))
 				assert.NoError(t, tx.AddP2PKHOutputFromAddress("mtestD3vRB7AoYWK2n6kLdZmAMLbLhDsLr", 895))
-				err = tx.UnlockAll(context.Background(), &bt.LocalSignatureUnlockerGetter{PrivateKey: w.PrivKey})
+				err = tx.UnlockAll(context.Background(), &bt.LocalUnlockerGetter{PrivateKey: w.PrivKey})
 				assert.Nil(t, err)
 				return tx
 			}(),
@@ -1208,7 +828,7 @@
 
 				assert.NoError(t, tx.AddP2PKHOutputFromAddress("mtestD3vRB7AoYWK2n6kLdZmAMLbLhDsLr", 256559))
 				assert.NoError(t, tx.ChangeToAddress("mtestD3vRB7AoYWK2n6kLdZmAMLbLhDsLr", bt.NewFeeQuote()))
-				tx.UnlockAll(context.Background(), &bt.LocalSignatureUnlockerGetter{PrivateKey: w.PrivKey})
+				tx.UnlockAll(context.Background(), &bt.LocalUnlockerGetter{PrivateKey: w.PrivKey})
 				return tx
 			}(),
 			expSize: &bt.TxSize{
@@ -1227,7 +847,7 @@
 					0, "76a914ff8c9344d4e76c0580420142f697e5fc2ce5c98e88ac", 1000))
 
 				assert.NoError(t, tx.AddP2PKHOutputFromAddress("mtestD3vRB7AoYWK2n6kLdZmAMLbLhDsLr", 904))
-				tx.UnlockAll(context.Background(), &bt.LocalSignatureUnlockerGetter{PrivateKey: w.PrivKey})
+				tx.UnlockAll(context.Background(), &bt.LocalUnlockerGetter{PrivateKey: w.PrivKey})
 				return tx
 			}(),
 			expSize: &bt.TxSize{
@@ -1246,7 +866,7 @@
 					0, "76a914ff8c9344d4e76c0580420142f697e5fc2ce5c98e88ac", 1000))
 				assert.NoError(t, tx.AddOpReturnOutput([]byte("hellohello")))
 				assert.NoError(t, tx.AddP2PKHOutputFromAddress("mtestD3vRB7AoYWK2n6kLdZmAMLbLhDsLr", 894))
-				err = tx.UnlockAll(context.Background(), &bt.LocalSignatureUnlockerGetter{PrivateKey: w.PrivKey})
+				err = tx.UnlockAll(context.Background(), &bt.LocalUnlockerGetter{PrivateKey: w.PrivKey})
 				assert.Nil(t, err)
 				return tx
 			}(),
@@ -1267,7 +887,7 @@
 					0, "76a914ff8c9344d4e76c0580420142f697e5fc2ce5c98e88ac", 1000))
 				assert.NoError(t, tx.AddOpReturnOutput([]byte("hellohello")))
 				assert.NoError(t, tx.AddP2PKHOutputFromAddress("mtestD3vRB7AoYWK2n6kLdZmAMLbLhDsLr", 895))
-				err = tx.UnlockAll(context.Background(), &bt.LocalSignatureUnlockerGetter{PrivateKey: w.PrivKey})
+				err = tx.UnlockAll(context.Background(), &bt.LocalUnlockerGetter{PrivateKey: w.PrivKey})
 				assert.Nil(t, err)
 				return tx
 			}(),
