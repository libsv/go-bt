package bt_test

import (
	"context"
	"encoding/hex"
	"encoding/json"
	"fmt"
	"reflect"
	"testing"

<<<<<<< HEAD
	"github.com/bitcoinsv/bsvutil"
	"github.com/stretchr/testify/assert"

=======
	. "github.com/libsv/go-bk/wif"
>>>>>>> 248cff42
	"github.com/libsv/go-bt"
	"github.com/libsv/go-bt/bscript"
)

func TestNewTx(t *testing.T) {
	t.Parallel()

	t.Run("new tx, defaults", func(t *testing.T) {
		tx := bt.NewTx()
		assert.NotNil(t, tx)
		assert.IsType(t, &bt.Tx{}, tx)
		assert.Equal(t, uint32(1), tx.Version)
		assert.Equal(t, uint32(0), tx.LockTime)
		assert.Equal(t, 0, tx.InputCount())
		assert.Equal(t, 0, tx.OutputCount())
		assert.Equal(t, uint64(0), tx.TotalOutputSatoshis())
		assert.Equal(t, uint64(0), tx.TotalInputSatoshis())
	})
}

func TestNewTxFromString(t *testing.T) {
	t.Parallel()

	t.Run("valid tx no inputs", func(t *testing.T) {
		tx, err := bt.NewTxFromString("01000000000100000000000000001a006a07707265666978310c6578616d706c65206461746102133700000000")
		assert.NoError(t, err)
		assert.NotNil(t, tx)
	})

	t.Run("invalid tx", func(t *testing.T) {
		tx, err := bt.NewTxFromString("0")
		assert.Error(t, err)
		assert.Nil(t, tx)
	})

	t.Run("invalid tx - too short", func(t *testing.T) {
		tx, err := bt.NewTxFromString("000000")
		assert.Error(t, err)
		assert.Nil(t, tx)
	})

	t.Run("valid tx, 1 input, 1 output", func(t *testing.T) {
		rawTx := "02000000011ccba787d421b98904da3329b2c7336f368b62e89bc896019b5eadaa28145b9c000000004847304402205cc711985ce2a6d61eece4f9b6edd6337bad3b7eca3aa3ce59bc15620d8de2a80220410c92c48a226ba7d5a9a01105524097f673f31320d46c3b61d2378e6f05320041ffffffff01c0aff629010000001976a91418392a59fc1f76ad6a3c7ffcea20cfcb17bda9eb88ac00000000"
		tx, err := bt.NewTxFromString(rawTx)
		assert.NoError(t, err)
		assert.NotNil(t, tx)

		// Check version, locktime, inputs
		assert.Equal(t, uint32(2), tx.Version)
		assert.Equal(t, uint32(0), tx.LockTime)
		assert.Equal(t, 1, len(tx.Inputs))

		// Create a new unlocking script
		ptid, _ := hex.DecodeString("9c5b1428aaad5e9b0196c89be8628b366f33c7b22933da0489b921d487a7cb1c")
		i := bt.Input{
			PreviousTxIDBytes:  ptid,
			PreviousTxOutIndex: 0,
			SequenceNumber:     bt.DefaultSequenceNumber,
		}
		i.UnlockingScript, err = bscript.NewFromHexString("47304402205cc711985ce2a6d61eece4f9b6edd6337bad3b7eca3aa3ce59bc15620d8de2a80220410c92c48a226ba7d5a9a01105524097f673f31320d46c3b61d2378e6f05320041")
		assert.NoError(t, err)
		assert.NotNil(t, i.UnlockingScript)

		// Check input type
		assert.Equal(t, true, reflect.DeepEqual(*tx.Inputs[0], i))

		// Check output
		assert.Equal(t, 1, len(tx.Outputs))

		// New output
		var ls *bscript.Script
		ls, err = bscript.NewFromHexString("76a91418392a59fc1f76ad6a3c7ffcea20cfcb17bda9eb88ac")
		assert.NoError(t, err)
		assert.NotNil(t, ls)

		// Check the type
		o := bt.Output{Satoshis: 4999000000, LockingScript: ls}
		assert.Equal(t, true, reflect.DeepEqual(*tx.Outputs[0], o))
	})
}

func TestNewTxFromBytes(t *testing.T) {
	t.Parallel()

	t.Run("valid tx", func(t *testing.T) {
		rawTx := "02000000011ccba787d421b98904da3329b2c7336f368b62e89bc896019b5eadaa28145b9c0000000049483045022100c4df63202a9aa2bea5c24ebf4418d145e81712072ef744a4b108174f1ef59218022006eb54cf904707b51625f521f8ed2226f7d34b62492ebe4ddcb1c639caf16c3c41ffffffff0140420f00000000001976a91418392a59fc1f76ad6a3c7ffcea20cfcb17bda9eb88ac00000000"
		b, err := hex.DecodeString(rawTx)
		assert.NoError(t, err)

		var tx *bt.Tx
		tx, err = bt.NewTxFromBytes(b)
		assert.NoError(t, err)
		assert.NotNil(t, tx)
	})

	t.Run("invalid tx, too short", func(t *testing.T) {
		rawTx := "000000"
		b, err := hex.DecodeString(rawTx)
		assert.NoError(t, err)

		var tx *bt.Tx
		tx, err = bt.NewTxFromBytes(b)
		assert.Error(t, err)
		assert.Nil(t, tx)
	})
}

func TestTx_TxID(t *testing.T) {
	t.Parallel()

	t.Run("valid tx id", func(t *testing.T) {
		tx, err := bt.NewTxFromString("010000000193a35408b6068499e0d5abd799d3e827d9bfe70c9b75ebe209c91d2507232651000000006b483045022100c1d77036dc6cd1f3fa1214b0688391ab7f7a16cd31ea4e5a1f7a415ef167df820220751aced6d24649fa235132f1e6969e163b9400f80043a72879237dab4a1190ad412103b8b40a84123121d260f5c109bc5a46ec819c2e4002e5ba08638783bfb4e01435ffffffff02404b4c00000000001976a91404ff367be719efa79d76e4416ffb072cd53b208888acde94a905000000001976a91404d03f746652cfcb6cb55119ab473a045137d26588ac00000000")
		assert.NoError(t, err)
		assert.NotNil(t, tx)
		assert.Equal(t, "19dcf16ecc9286c3734fdae3d45d4fc4eb6b25f841131e06460f4939bba0026e", tx.TxID())
	})

	t.Run("new tx, no data, but has default tx id", func(t *testing.T) {
		tx := bt.NewTx()
		assert.NotNil(t, tx)
		assert.Equal(t, "d21633ba23f70118185227be58a63527675641ad37967e2aa461559f577aec43", tx.TxID())
	})
}

func TestVersion(t *testing.T) {
	t.Parallel()

	rawTx := "01000000014c6ec863cf3e0284b407a1a1b8138c76f98280812cb9653231f385a0305fc76f010000006b483045022100f01c1a1679c9437398d691c8497f278fa2d615efc05115688bf2c3335b45c88602201b54437e54fb53bc50545de44ea8c64e9e583952771fcc663c8687dc2638f7854121037e87bbd3b680748a74372640628a8f32d3a841ceeef6f75626ab030c1a04824fffffffff021d784500000000001976a914e9b62e25d4c6f97287dfe62f8063b79a9638c84688ac60d64f00000000001976a914bb4bca2306df66d72c6e44a470873484d8808b8888ac00000000"
	tx, err := bt.NewTxFromString(rawTx)
	assert.NoError(t, err)
	assert.NotNil(t, tx)
	assert.Equal(t, uint32(1), tx.Version)
}

func TestTx_IsCoinbase(t *testing.T) {
	t.Parallel()

	t.Run("invalid number of inputs", func(t *testing.T) {
		tx := bt.NewTx()
		assert.NotNil(t, tx)
		assert.Equal(t, false, tx.IsCoinbase())
	})

	t.Run("valid coinbase tx, 1 input", func(t *testing.T) {
		rawTx := "02000000010000000000000000000000000000000000000000000000000000000000000000ffffffff0e5101010a2f4542323030302e302fffffffff0100f2052a01000000232103db233bb9fc387d78b133ec904069d46e95ff17da657671b44afa0bc64e89ac18ac00000000"
		tx, err := bt.NewTxFromString(rawTx)
		assert.NoError(t, err)
		assert.NotNil(t, tx)

		assert.Equal(t, true, tx.IsCoinbase())
		assert.Equal(t, 1, tx.InputCount())
	})

	t.Run("valid coinbase tx", func(t *testing.T) {
		coinbaseTx := "01000000010000000000000000000000000000000000000000000000000000000000000000ffffffff4303bfea07322f53696d6f6e204f726469736820616e642053747561727420467265656d616e206d61646520746869732068617070656e2f9a46434790f7dbdea3430000ffffffff018a08ac4a000000001976a9148bf10d323ac757268eb715e613cb8e8e1d1793aa88ac00000000"
		tx, err := bt.NewTxFromString(coinbaseTx)
		assert.NoError(t, err)
		assert.NotNil(t, tx)
		assert.Equal(t, true, tx.IsCoinbase())
	})

	t.Run("tx is not a coinbase tx", func(t *testing.T) {
		coinbaseTx := "01000000014c6ec863cf3e0284b407a1a1b8138c76f98280812cb9653231f385a0305fc76f010000006b483045022100f01c1a1679c9437398d691c8497f278fa2d615efc05115688bf2c3335b45c88602201b54437e54fb53bc50545de44ea8c64e9e583952771fcc663c8687dc2638f7854121037e87bbd3b680748a74372640628a8f32d3a841ceeef6f75626ab030c1a04824fffffffff021d784500000000001976a914e9b62e25d4c6f97287dfe62f8063b79a9638c84688ac60d64f00000000001976a914bb4bca2306df66d72c6e44a470873484d8808b8888ac00000000"
		tx, err := bt.NewTxFromString(coinbaseTx)
		assert.NoError(t, err)
		assert.NotNil(t, tx)
		assert.Equal(t, false, tx.IsCoinbase())
	})

	t.Run("tx (2) is not a coinbase tx", func(t *testing.T) {
		coinbaseTx := "010000000159ef0cbb7881f2c934d6fb669f68f7c6a9c632f997152f828d1153806b7ac82b010000006b483045022100e775a21994cc6d6d6bf79d295aeea592e7b4cf8d8ecddaf67bb6626d7af82fd302201921a313de67e23a78c81dd5fe9a19322839c0ea1034b9c54e8206dea3aa9e68412103d1c02ee3522ff58df6c6287e67202a797b562fa8b5a9ed86613fe5ee48fb8821ffffffff02000000000000000011006a0e6d657461737472656d652e636f6dc9990200000000001976a914fa1b02ff7e41975d698fec6fb1b2d7e4656f8e7f88ac00000000"
		tx, err := bt.NewTxFromString(coinbaseTx)
		assert.NoError(t, err)
		assert.NotNil(t, tx)
		assert.Equal(t, false, tx.IsCoinbase())
	})
}

func TestTx_CreateTx(t *testing.T) {
	t.Parallel()

	tx := bt.NewTx()
	assert.NotNil(t, tx)

	err := tx.From(
		"3c8edde27cb9a9132c22038dac4391496be9db16fd21351565cc1006966fdad5",
		0,
		"76a914eb0bd5edba389198e73f8efabddfc61666969ff788ac",
		2000000)
	assert.NoError(t, err)

	err = tx.PayTo("n2wmGVP89x3DsLNqk3NvctfQy9m9pvt7mk", 1999942)
	assert.NoError(t, err)

	var wif *WIF
	wif, err = DecodeWIF("KznvCNc6Yf4iztSThoMH6oHWzH9EgjfodKxmeuUGPq5DEX5maspS")
	assert.NoError(t, err)
	assert.NotNil(t, wif)

	_, err = tx.SignAuto(context.Background(), &bt.LocalSigner{PrivateKey: wif.PrivKey})
	assert.NoError(t, err)
}

func TestTx_HasDataOutputs(t *testing.T) {
	t.Parallel()

	t.Run("has data outputs", func(t *testing.T) {
		tx := bt.NewTx()
		assert.NotNil(t, tx)

		err := tx.From(
			"3c8edde27cb9a9132c22038dac4391496be9db16fd21351565cc1006966fdad5",
			0,
			"76a914eb0bd5edba389198e73f8efabddfc61666969ff788ac",
			2000000)
		assert.NoError(t, err)

		err = tx.PayTo("n2wmGVP89x3DsLNqk3NvctfQy9m9pvt7mk", 1999942)
		assert.NoError(t, err)

		// Add op return data
		type OpReturnData [][]byte
		ops := OpReturnData{[]byte("prefix1"), []byte("example data"), []byte{0x13, 0x37}}

		err = tx.AddOpReturnPartsOutput(ops)
		assert.NoError(t, err)

		var wif *WIF
		wif, err = DecodeWIF("KznvCNc6Yf4iztSThoMH6oHWzH9EgjfodKxmeuUGPq5DEX5maspS")
		assert.NoError(t, err)
		assert.NotNil(t, wif)

		_, err = tx.SignAuto(context.Background(), &bt.LocalSigner{PrivateKey: wif.PrivKey})
		assert.NoError(t, err)

		assert.Equal(t, true, tx.HasDataOutputs())
	})

	t.Run("no data outputs", func(t *testing.T) {
		tx := bt.NewTx()
		assert.NotNil(t, tx)

		err := tx.From(
			"3c8edde27cb9a9132c22038dac4391496be9db16fd21351565cc1006966fdad5",
			0,
			"76a914eb0bd5edba389198e73f8efabddfc61666969ff788ac",
			2000000)
		assert.NoError(t, err)

		err = tx.PayTo("n2wmGVP89x3DsLNqk3NvctfQy9m9pvt7mk", 1999942)
		assert.NoError(t, err)

		var wif *WIF
		wif, err = DecodeWIF("KznvCNc6Yf4iztSThoMH6oHWzH9EgjfodKxmeuUGPq5DEX5maspS")
		assert.NoError(t, err)
		assert.NotNil(t, wif)

		_, err = tx.SignAuto(context.Background(), &bt.LocalSigner{PrivateKey: wif.PrivKey})
		assert.NoError(t, err)

		assert.Equal(t, false, tx.HasDataOutputs())
	})
}

func TestTx_ToJson(t *testing.T) {
	tx, _ := bt.NewTxFromString("0100000001abad53d72f342dd3f338e5e3346b492440f8ea821f8b8800e318f461cc5ea5a2010000006a4730440220042edc1302c5463e8397120a56b28ea381c8f7f6d9bdc1fee5ebca00c84a76e2022077069bbdb7ed701c4977b7db0aba80d41d4e693112256660bb5d674599e390cf41210294639d6e4249ea381c2e077e95c78fc97afe47a52eb24e1b1595cd3fdd0afdf8ffffffff02000000000000000008006a0548656c6c6f7f030000000000001976a914b85524abf8202a961b847a3bd0bc89d3d4d41cc588ac00000000")
	/*	assert.NoError(t, tx.From(
			"3c8edde27cb9a9132c22038dac4391496be9db16fd21351565cc1006966fdad5",
			0,
			"76a914eb0bd5edba389198e73f8efabddfc61666969ff788ac",
			2000000))
		var wif *bsvutil.WIF
		wif, err := bsvutil.DecodeWIF("KznvCNc6Yf4iztSThoMH6oHWzH9EgjfodKxmeuUGPq5DEX5maspS")
		assert.NoError(t, err)
		assert.NotNil(t, wif)

		_, err = tx.SignAuto(&bt.LocalSigner{PrivateKey: wif.PrivKey})
		assert.NoError(t, tx.PayTo("n2wmGVP89x3DsLNqk3NvctfQy9m9pvt7mk", 1999942))*/
	bb, err := json.MarshalIndent(tx, "", "\t")
	assert.NoError(t, err)
	fmt.Println(string(bb))
}

func TestTx_JSON(t *testing.T) {
	tests := map[string]struct {
		tx  *bt.Tx
		err error
	}{
		"standard tx should marshal and unmarshall correctly": {
			tx: func() *bt.Tx {
				tx := bt.NewTx()
				assert.NoError(t, tx.From(
					"3c8edde27cb9a9132c22038dac4391496be9db16fd21351565cc1006966fdad5",
					0,
					"76a914eb0bd5edba389198e73f8efabddfc61666969ff788ac",
					2000000))
				assert.NoError(t, tx.PayTo("n2wmGVP89x3DsLNqk3NvctfQy9m9pvt7mk", 1000))
				var wif *bsvutil.WIF
				wif, err := bsvutil.DecodeWIF("KznvCNc6Yf4iztSThoMH6oHWzH9EgjfodKxmeuUGPq5DEX5maspS")
				assert.NoError(t, err)
				assert.NotNil(t, wif)

				_, err = tx.SignAuto(&bt.LocalSigner{PrivateKey: wif.PrivKey})
				assert.NoError(t, err)
				return tx
			}(),
		}, "data tx should marshall correctly": {
			tx: func() *bt.Tx {
				tx := bt.NewTx()
				assert.NoError(t, tx.From(
					"3c8edde27cb9a9132c22038dac4391496be9db16fd21351565cc1006966fdad5",
					0,
					"76a914eb0bd5edba389198e73f8efabddfc61666969ff788ac",
					2000000))
				assert.NoError(t, tx.PayTo("n2wmGVP89x3DsLNqk3NvctfQy9m9pvt7mk", 1000))
				var wif *bsvutil.WIF
				wif, err := bsvutil.DecodeWIF("KznvCNc6Yf4iztSThoMH6oHWzH9EgjfodKxmeuUGPq5DEX5maspS")
				assert.NoError(t, err)
				assert.NotNil(t, wif)
				s := &bscript.Script{}
				assert.NoError(t, s.AppendPushDataString("test"))
				tx.AddOutput(&bt.Output{
					LockingScript: s,
				})
				_, err = tx.SignAuto(&bt.LocalSigner{PrivateKey: wif.PrivKey})
				assert.NoError(t, err)
				return tx
			}(),
		},
	}
	for name, test := range tests {
		t.Run(name, func(t *testing.T) {
			bb, err := json.Marshal(test.tx)
			assert.NoError(t, err)
			if err != nil {
				return
			}
			var tx *bt.Tx
			assert.NoError(t, json.Unmarshal(bb, &tx))
			assert.Equal(t, test.tx.ToString(), tx.ToString())
		})
	}
}

func TestTx_MarshallJSON(t *testing.T) {
	tests := map[string]struct {
		tx      *bt.Tx
		expJSON string
	}{
		"transaction with 1 input 1 p2pksh output 1 data output should create valid json": {
			tx: func() *bt.Tx {
				tx, err := bt.NewTxFromString("0100000001abad53d72f342dd3f338e5e3346b492440f8ea821f8b8800e318f461cc5ea5a2010000006a4730440220042edc1302c5463e8397120a56b28ea381c8f7f6d9bdc1fee5ebca00c84a76e2022077069bbdb7ed701c4977b7db0aba80d41d4e693112256660bb5d674599e390cf41210294639d6e4249ea381c2e077e95c78fc97afe47a52eb24e1b1595cd3fdd0afdf8ffffffff02000000000000000008006a0548656c6c6f7f030000000000001976a914b85524abf8202a961b847a3bd0bc89d3d4d41cc588ac00000000")
				assert.NoError(t, err)
				return tx
			}(),
			expJSON: `{
	"version": 1,
	"locktime": 0,
	"txid": "aec245f27b7640c8b1865045107731bfb848115c573f7da38166074b1c9e475d",
	"hash": "aec245f27b7640c8b1865045107731bfb848115c573f7da38166074b1c9e475d",
	"size": 208,
	"hex": "0100000001abad53d72f342dd3f338e5e3346b492440f8ea821f8b8800e318f461cc5ea5a2010000006a4730440220042edc1302c5463e8397120a56b28ea381c8f7f6d9bdc1fee5ebca00c84a76e2022077069bbdb7ed701c4977b7db0aba80d41d4e693112256660bb5d674599e390cf41210294639d6e4249ea381c2e077e95c78fc97afe47a52eb24e1b1595cd3fdd0afdf8ffffffff02000000000000000008006a0548656c6c6f7f030000000000001976a914b85524abf8202a961b847a3bd0bc89d3d4d41cc588ac00000000",
	"vin": [
		{
			"unlockingScript": {
				"asm": "30440220042edc1302c5463e8397120a56b28ea381c8f7f6d9bdc1fee5ebca00c84a76e2022077069bbdb7ed701c4977b7db0aba80d41d4e693112256660bb5d674599e390cf41 0294639d6e4249ea381c2e077e95c78fc97afe47a52eb24e1b1595cd3fdd0afdf8",
				"hex": "4730440220042edc1302c5463e8397120a56b28ea381c8f7f6d9bdc1fee5ebca00c84a76e2022077069bbdb7ed701c4977b7db0aba80d41d4e693112256660bb5d674599e390cf41210294639d6e4249ea381c2e077e95c78fc97afe47a52eb24e1b1595cd3fdd0afdf8"
			},
			"txid": "a2a55ecc61f418e300888b1f82eaf84024496b34e3e538f3d32d342fd753adab",
			"vout": 1,
			"sequence": 4294967295
		}
	],
	"vout": [
		{
			"value": 0,
			"satoshis": 0,
			"n": 0,
			"scriptPubKey": {
				"asm": "OP_FALSE OP_RETURN 48656c6c6f",
				"hex": "006a0548656c6c6f",
				"type": "nulldata"
			}
		},
		{
			"value": 0.00000895,
			"satoshis": 895,
			"n": 1,
			"scriptPubKey": {
				"asm": "OP_DUP OP_HASH160 b85524abf8202a961b847a3bd0bc89d3d4d41cc5 OP_EQUALVERIFY OP_CHECKSIG",
				"hex": "76a914b85524abf8202a961b847a3bd0bc89d3d4d41cc588ac",
				"reqSigs": 1,
				"type": "pubkeyhash"
			}
		}
	]
}`,
		}, "transaction with multiple inputs": {
			tx: func() *bt.Tx {
				tx := bt.NewTx()
				assert.NoError(t, tx.From(
					"3c8edde27cb9a9132c22038dac4391496be9db16fd21351565cc1006966fdad5",
					0,
					"76a914eb0bd5edba389198e73f8efabddfc61666969ff788ac",
					10000))
				assert.NoError(t, tx.From(
					"3c8edde27cb9a9132c22038dac4391496be9db16fd21351565cc1006966fdad5",
					2,
					"76a914eb0bd5edba389198e73f8efabddfc61666969ff788ac",
					10000))
				assert.NoError(t, tx.From(
					"3c8edde27cb9a9132c22038dac4391496be9db16fd21351565cc1006966fdad5",
					114,
					"76a914eb0bd5edba389198e73f8efabddfc61666969ff788ac",
					10000))
				assert.NoError(t, tx.PayTo("n2wmGVP89x3DsLNqk3NvctfQy9m9pvt7mk", 1000))
				var wif *bsvutil.WIF
				wif, err := bsvutil.DecodeWIF("KznvCNc6Yf4iztSThoMH6oHWzH9EgjfodKxmeuUGPq5DEX5maspS")
				assert.NoError(t, err)
				assert.NotNil(t, wif)
				_, err = tx.SignAuto(&bt.LocalSigner{PrivateKey: wif.PrivKey})
				assert.NoError(t, err)
				return tx
			}(),
			expJSON: `{
	"version": 1,
	"locktime": 0,
	"txid": "41741af6fb64839c69f2385987eb3770c55c42eb6f7900fa2af9d667c42ceb20",
	"hash": "41741af6fb64839c69f2385987eb3770c55c42eb6f7900fa2af9d667c42ceb20",
	"size": 486,
	"hex": "0100000003d5da6f960610cc65153521fd16dbe96b499143ac8d03222c13a9b97ce2dd8e3c000000006b48304502210081214df575da1e9378f1d5a29dfd6811e93466a7222fb010b7c50dd2d44d7f2e0220399bb396336d2e294049e7db009926b1b30018ac834ee0cbca20b9d99f488038412102798913bc057b344de675dac34faafe3dc2f312c758cd9068209f810877306d66ffffffffd5da6f960610cc65153521fd16dbe96b499143ac8d03222c13a9b97ce2dd8e3c0200000069463043021f7059426d6aeb7d74275e52819a309b2bf903bd18b2b4d942d0e8e037681df702203f851f8a45aabfefdca5822f457609600f5d12a173adc09c6e7e2d4fdff7620a412102798913bc057b344de675dac34faafe3dc2f312c758cd9068209f810877306d66ffffffffd5da6f960610cc65153521fd16dbe96b499143ac8d03222c13a9b97ce2dd8e3c720000006b483045022100e7b3837f2818fe00a05293e0f90e9005d59b0c5c8890f22bd31c36190a9b55e9022027de4b77b78139ea21b9fd30876a447bbf29662bd19d7914028c607bccd772e4412102798913bc057b344de675dac34faafe3dc2f312c758cd9068209f810877306d66ffffffff01e8030000000000001976a914eb0bd5edba389198e73f8efabddfc61666969ff788ac00000000",
	"vin": [
		{
			"unlockingScript": {
				"asm": "304502210081214df575da1e9378f1d5a29dfd6811e93466a7222fb010b7c50dd2d44d7f2e0220399bb396336d2e294049e7db009926b1b30018ac834ee0cbca20b9d99f48803841 02798913bc057b344de675dac34faafe3dc2f312c758cd9068209f810877306d66",
				"hex": "48304502210081214df575da1e9378f1d5a29dfd6811e93466a7222fb010b7c50dd2d44d7f2e0220399bb396336d2e294049e7db009926b1b30018ac834ee0cbca20b9d99f488038412102798913bc057b344de675dac34faafe3dc2f312c758cd9068209f810877306d66"
			},
			"txid": "3c8edde27cb9a9132c22038dac4391496be9db16fd21351565cc1006966fdad5",
			"vout": 0,
			"sequence": 4294967295
		},
		{
			"unlockingScript": {
				"asm": "3043021f7059426d6aeb7d74275e52819a309b2bf903bd18b2b4d942d0e8e037681df702203f851f8a45aabfefdca5822f457609600f5d12a173adc09c6e7e2d4fdff7620a41 02798913bc057b344de675dac34faafe3dc2f312c758cd9068209f810877306d66",
				"hex": "463043021f7059426d6aeb7d74275e52819a309b2bf903bd18b2b4d942d0e8e037681df702203f851f8a45aabfefdca5822f457609600f5d12a173adc09c6e7e2d4fdff7620a412102798913bc057b344de675dac34faafe3dc2f312c758cd9068209f810877306d66"
			},
			"txid": "3c8edde27cb9a9132c22038dac4391496be9db16fd21351565cc1006966fdad5",
			"vout": 2,
			"sequence": 4294967295
		},
		{
			"unlockingScript": {
				"asm": "3045022100e7b3837f2818fe00a05293e0f90e9005d59b0c5c8890f22bd31c36190a9b55e9022027de4b77b78139ea21b9fd30876a447bbf29662bd19d7914028c607bccd772e441 02798913bc057b344de675dac34faafe3dc2f312c758cd9068209f810877306d66",
				"hex": "483045022100e7b3837f2818fe00a05293e0f90e9005d59b0c5c8890f22bd31c36190a9b55e9022027de4b77b78139ea21b9fd30876a447bbf29662bd19d7914028c607bccd772e4412102798913bc057b344de675dac34faafe3dc2f312c758cd9068209f810877306d66"
			},
			"txid": "3c8edde27cb9a9132c22038dac4391496be9db16fd21351565cc1006966fdad5",
			"vout": 114,
			"sequence": 4294967295
		}
	],
	"vout": [
		{
			"value": 0.00001,
			"satoshis": 1000,
			"n": 0,
			"scriptPubKey": {
				"asm": "OP_DUP OP_HASH160 eb0bd5edba389198e73f8efabddfc61666969ff7 OP_EQUALVERIFY OP_CHECKSIG",
				"hex": "76a914eb0bd5edba389198e73f8efabddfc61666969ff788ac",
				"reqSigs": 1,
				"type": "pubkeyhash"
			}
		}
	]
}`,
		},
	}
	for name, test := range tests {
		t.Run(name, func(t *testing.T) {
			bb, err := json.MarshalIndent(test.tx, "", "\t")
			assert.NoError(t, err)
			assert.Equal(t, test.expJSON, string(bb))
		})
	}
}<|MERGE_RESOLUTION|>--- conflicted
+++ resolved
@@ -8,15 +8,11 @@
 	"reflect"
 	"testing"
 
-<<<<<<< HEAD
-	"github.com/bitcoinsv/bsvutil"
-	"github.com/stretchr/testify/assert"
-
-=======
+	"github.com/libsv/go-bk/wif"
 	. "github.com/libsv/go-bk/wif"
->>>>>>> 248cff42
 	"github.com/libsv/go-bt"
 	"github.com/libsv/go-bt/bscript"
+	"github.com/stretchr/testify/assert"
 )
 
 func TestNewTx(t *testing.T) {
@@ -312,12 +308,12 @@
 					"76a914eb0bd5edba389198e73f8efabddfc61666969ff788ac",
 					2000000))
 				assert.NoError(t, tx.PayTo("n2wmGVP89x3DsLNqk3NvctfQy9m9pvt7mk", 1000))
-				var wif *bsvutil.WIF
-				wif, err := bsvutil.DecodeWIF("KznvCNc6Yf4iztSThoMH6oHWzH9EgjfodKxmeuUGPq5DEX5maspS")
+				var wif *WIF
+				wif, err := DecodeWIF("KznvCNc6Yf4iztSThoMH6oHWzH9EgjfodKxmeuUGPq5DEX5maspS")
 				assert.NoError(t, err)
 				assert.NotNil(t, wif)
 
-				_, err = tx.SignAuto(&bt.LocalSigner{PrivateKey: wif.PrivKey})
+				_, err = tx.SignAuto(context.Background(), &bt.LocalSigner{PrivateKey: wif.PrivKey})
 				assert.NoError(t, err)
 				return tx
 			}(),
@@ -330,8 +326,8 @@
 					"76a914eb0bd5edba389198e73f8efabddfc61666969ff788ac",
 					2000000))
 				assert.NoError(t, tx.PayTo("n2wmGVP89x3DsLNqk3NvctfQy9m9pvt7mk", 1000))
-				var wif *bsvutil.WIF
-				wif, err := bsvutil.DecodeWIF("KznvCNc6Yf4iztSThoMH6oHWzH9EgjfodKxmeuUGPq5DEX5maspS")
+				var wif *WIF
+				wif, err := DecodeWIF("KznvCNc6Yf4iztSThoMH6oHWzH9EgjfodKxmeuUGPq5DEX5maspS")
 				assert.NoError(t, err)
 				assert.NotNil(t, wif)
 				s := &bscript.Script{}
@@ -339,7 +335,7 @@
 				tx.AddOutput(&bt.Output{
 					LockingScript: s,
 				})
-				_, err = tx.SignAuto(&bt.LocalSigner{PrivateKey: wif.PrivKey})
+				_, err = tx.SignAuto(context.Background(), &bt.LocalSigner{PrivateKey: wif.PrivKey})
 				assert.NoError(t, err)
 				return tx
 			}(),
@@ -354,7 +350,7 @@
 			}
 			var tx *bt.Tx
 			assert.NoError(t, json.Unmarshal(bb, &tx))
-			assert.Equal(t, test.tx.ToString(), tx.ToString())
+			assert.Equal(t, test.tx.String(), tx.String())
 		})
 	}
 }
@@ -431,11 +427,11 @@
 					"76a914eb0bd5edba389198e73f8efabddfc61666969ff788ac",
 					10000))
 				assert.NoError(t, tx.PayTo("n2wmGVP89x3DsLNqk3NvctfQy9m9pvt7mk", 1000))
-				var wif *bsvutil.WIF
-				wif, err := bsvutil.DecodeWIF("KznvCNc6Yf4iztSThoMH6oHWzH9EgjfodKxmeuUGPq5DEX5maspS")
-				assert.NoError(t, err)
-				assert.NotNil(t, wif)
-				_, err = tx.SignAuto(&bt.LocalSigner{PrivateKey: wif.PrivKey})
+				var w *wif.WIF
+				w, err := wif.DecodeWIF("KznvCNc6Yf4iztSThoMH6oHWzH9EgjfodKxmeuUGPq5DEX5maspS")
+				assert.NoError(t, err)
+				assert.NotNil(t, w)
+				_, err = tx.SignAuto(context.Background(), &bt.LocalSigner{PrivateKey: w.PrivKey})
 				assert.NoError(t, err)
 				return tx
 			}(),
