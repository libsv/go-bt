--- conflicted
+++ resolved
@@ -39,22 +39,10 @@
 type stack struct {
 	stk               [][]byte
 	maxNumLength      int
-<<<<<<< HEAD
 	afterGenesis      bool
-=======
->>>>>>> 4f458d24
 	verifyMinimalData bool
 	debug             Debugger
 	sh                StateHandler
-}
-
-func newStack(cfg config, verifyMinimalData bool) stack {
-	return stack{
-		maxNumLength:      cfg.MaxScriptNumberLength(),
-		verifyMinimalData: verifyMinimalData,
-		debug:             &nopDebugger{},
-		sh:                &nopStateHandler{},
-	}
 }
 
 func newStack(cfg config, verifyMinimalData bool) stack {
@@ -62,6 +50,8 @@
 		maxNumLength:      cfg.MaxScriptNumberLength(),
 		afterGenesis:      cfg.AfterGenesis(),
 		verifyMinimalData: verifyMinimalData,
+		debug:             &nopDebugger{},
+		sh:                &nopStateHandler{},
 	}
 }
 
@@ -123,7 +113,6 @@
 		return 0, err
 	}
 
-<<<<<<< HEAD
 	return makeScriptNum(so, s.verifyMinimalData, s.maxNumLength, s.afterGenesis)
 }
 
@@ -134,9 +123,6 @@
 	}
 
 	return NewNumber(so, s.maxNumLength, s.verifyMinimalData, s.afterGenesis)
-=======
-	return makeScriptNum(so, s.verifyMinimalData, s.maxNumLength)
->>>>>>> 4f458d24
 }
 
 // PopBool pops the value off the top of the stack, converts it into a bool, and
@@ -171,11 +157,7 @@
 		return 0, err
 	}
 
-<<<<<<< HEAD
 	return makeScriptNum(so, s.verifyMinimalData, s.maxNumLength, s.afterGenesis)
-=======
-	return makeScriptNum(so, s.verifyMinimalData, s.maxNumLength)
->>>>>>> 4f458d24
 }
 
 // PeekBool returns the Nth item on the stack as a bool without removing it.
