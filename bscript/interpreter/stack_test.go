// Copyright (c) 2013-2017 The btcsuite developers
// Use of this source code is governed by an ISC
// license that can be found in the LICENSE file.

package interpreter

import (
	"bytes"
	"errors"
	"fmt"
	"reflect"
	"testing"

	"github.com/libsv/go-bt/v2/bscript/interpreter/errs"
)

// tstCheckScriptError ensures the type of the two passed errors are of the
// same type (either both nil or both of type Error) and their error codes
// match when not nil.
func tstCheckScriptError(gotErr, wantErr error) error {
	// Ensure the error code is of the expected type and the error
	// code matches the value specified in the test instance.
	if reflect.TypeOf(gotErr) != reflect.TypeOf(wantErr) {
		return fmt.Errorf("wrong error - got %T (%[1]v), want %T", gotErr, wantErr) //nolint:errorlint // test code
	}
	if gotErr == nil {
		return nil
	}

	// Ensure the want error type is a script error.
	werr := &errs.Error{}
	if ok := errors.As(wantErr, werr); !ok {
		return fmt.Errorf("unexpected test error type %T", wantErr) //nolint:errorlint // test code
	}

	// Ensure the error codes match.  It's safe to use a raw type assert
	// here since the code above already proved they are the same type and
	// the want error is a script error.
	gotErrorCode := gotErr.(errs.Error).ErrorCode //nolint:errorlint // test code
	if gotErrorCode != werr.ErrorCode {
		return fmt.Errorf("mismatched error code - got %v (%w), want %v", gotErrorCode, gotErr, werr.ErrorCode)
	}

	return nil
}

// TestStack tests that all of the stack operations work as expected.
func TestStack(t *testing.T) {
	t.Parallel()

	tests := []struct {
		name      string
		before    [][]byte
		operation func(*stack) error
		err       error
		after     [][]byte
	}{
		{
			"noop",
			[][]byte{{1}, {2}, {3}, {4}, {5}},
			func(s *stack) error {
				return nil
			},
			nil,
			[][]byte{{1}, {2}, {3}, {4}, {5}},
		},
		{
			"peek underflow (byte)",
			[][]byte{{1}, {2}, {3}, {4}, {5}},
			func(s *stack) error {
				_, err := s.PeekByteArray(5)
				return err
			},
			errs.NewError(errs.ErrInvalidStackOperation, ""),
			nil,
		},
		{
			"peek underflow (int)",
			[][]byte{{1}, {2}, {3}, {4}, {5}},
			func(s *stack) error {
				_, err := s.PeekInt(5)
				return err
			},
			errs.NewError(errs.ErrInvalidStackOperation, ""),
			nil,
		},
		{
			"peek underflow (bool)",
			[][]byte{{1}, {2}, {3}, {4}, {5}},
			func(s *stack) error {
				_, err := s.PeekBool(5)
				return err
			},
			errs.NewError(errs.ErrInvalidStackOperation, ""),
			nil,
		},
		{
			"pop",
			[][]byte{{1}, {2}, {3}, {4}, {5}},
			func(s *stack) error {
				val, err := s.PopByteArray()
				if err != nil {
					return err
				}
				if !bytes.Equal(val, []byte{5}) {
					return errors.New("not equal")
				}
				return err
			},
			nil,
			[][]byte{{1}, {2}, {3}, {4}},
		},
		{
			"pop everything",
			[][]byte{{1}, {2}, {3}, {4}, {5}},
			func(s *stack) error {
				for i := 0; i < 5; i++ {
					_, err := s.PopByteArray()
					if err != nil {
						return err
					}
				}
				return nil
			},
			nil,
			nil,
		},
		{
			"pop underflow",
			[][]byte{{1}, {2}, {3}, {4}, {5}},
			func(s *stack) error {
				for i := 0; i < 6; i++ {
					_, err := s.PopByteArray()
					if err != nil {
						return err
					}
				}
				return nil
			},
			errs.NewError(errs.ErrInvalidStackOperation, ""),
			nil,
		},
		{
			"pop bool",
			[][]byte{nil},
			func(s *stack) error {
				val, err := s.PopBool()
				if err != nil {
					return err
				}

				if val {
					return errors.New("unexpected value")
				}
				return nil
			},
			nil,
			nil,
		},
		{
			"pop bool",
			[][]byte{{1}},
			func(s *stack) error {
				val, err := s.PopBool()
				if err != nil {
					return err
				}

				if !val {
					return errors.New("unexpected value")
				}
				return nil
			},
			nil,
			nil,
		},
		{
			"pop bool",
			nil,
			func(s *stack) error {
				_, err := s.PopBool()
				return err
			},
			errs.NewError(errs.ErrInvalidStackOperation, ""),
			nil,
		},
		{
			"popInt 0",
			[][]byte{{0x0}},
			func(s *stack) error {
				v, err := s.PopInt()
				if err != nil {
					return err
				}
				if v != 0 {
					return errors.New("0 != 0 on popInt")
				}
				return nil
			},
			nil,
			nil,
		},
		{
			"popInt -0",
			[][]byte{{0x80}},
			func(s *stack) error {
				v, err := s.PopInt()
				if err != nil {
					return err
				}
				if v != 0 {
					return errors.New("-0 != 0 on popInt")
				}
				return nil
			},
			nil,
			nil,
		},
		{
			"popInt 1",
			[][]byte{{0x01}},
			func(s *stack) error {
				v, err := s.PopInt()
				if err != nil {
					return err
				}
				if v != 1 {
					return errors.New("1 != 1 on popInt")
				}
				return nil
			},
			nil,
			nil,
		},
		{
			"popInt 1 leading 0",
			[][]byte{{0x01, 0x00, 0x00, 0x00}},
			func(s *stack) error {
				v, err := s.PopInt()
				if err != nil {
					return err
				}
				if v != 1 {
					fmt.Printf("%v != %v\n", v, 1)
					return errors.New("1 != 1 on popInt")
				}
				return nil
			},
			nil,
			nil,
		},
		{
			"popInt -1",
			[][]byte{{0x81}},
			func(s *stack) error {
				v, err := s.PopInt()
				if err != nil {
					return err
				}
				if v != -1 {
					return errors.New("-1 != -1 on popInt")
				}
				return nil
			},
			nil,
			nil,
		},
		{
			"popInt -1 leading 0",
			[][]byte{{0x01, 0x00, 0x00, 0x80}},
			func(s *stack) error {
				v, err := s.PopInt()
				if err != nil {
					return err
				}
				if v != -1 {
					fmt.Printf("%v != %v\n", v, -1)
					return errors.New("-1 != -1 on popInt")
				}
				return nil
			},
			nil,
			nil,
		},
		// Triggers the multibyte case in asInt
		{
			"popInt -513",
			[][]byte{{0x1, 0x82}},
			func(s *stack) error {
				v, err := s.PopInt()
				if err != nil {
					return err
				}
				if v != -513 {
					fmt.Printf("%v != %v\n", v, -513)
					return errors.New("1 != 1 on popInt")
				}
				return nil
			},
			nil,
			nil,
		},
		// Confirm that the asInt code doesn't modify the base data.
		{
			"peekint nomodify -1",
			[][]byte{{0x01, 0x00, 0x00, 0x80}},
			func(s *stack) error {
				v, err := s.PeekInt(0)
				if err != nil {
					return err
				}
				if v != -1 {
					fmt.Printf("%v != %v\n", v, -1)
					return errors.New("-1 != -1 on popInt")
				}
				return nil
			},
			nil,
			[][]byte{{0x01, 0x00, 0x00, 0x80}},
		},
		{
			"PushInt 0",
			nil,
			func(s *stack) error {
				s.PushInt(scriptNum(0))
				return nil
			},
			nil,
			[][]byte{{}},
		},
		{
			"PushInt 1",
			nil,
			func(s *stack) error {
				s.PushInt(scriptNum(1))
				return nil
			},
			nil,
			[][]byte{{0x1}},
		},
		{
			"PushInt -1",
			nil,
			func(s *stack) error {
				s.PushInt(scriptNum(-1))
				return nil
			},
			nil,
			[][]byte{{0x81}},
		},
		{
			"PushInt two bytes",
			nil,
			func(s *stack) error {
				s.PushInt(scriptNum(256))
				return nil
			},
			nil,
			// little endian.. *sigh*
			[][]byte{{0x00, 0x01}},
		},
		{
			"PushInt leading zeros",
			nil,
			func(s *stack) error {
				// this will have the highbit set
				s.PushInt(scriptNum(128))
				return nil
			},
			nil,
			[][]byte{{0x80, 0x00}},
		},
		{
			"dup",
			[][]byte{{1}},
			func(s *stack) error {
				return s.DupN(1)
			},
			nil,
			[][]byte{{1}, {1}},
		},
		{
			"dup2",
			[][]byte{{1}, {2}},
			func(s *stack) error {
				return s.DupN(2)
			},
			nil,
			[][]byte{{1}, {2}, {1}, {2}},
		},
		{
			"dup3",
			[][]byte{{1}, {2}, {3}},
			func(s *stack) error {
				return s.DupN(3)
			},
			nil,
			[][]byte{{1}, {2}, {3}, {1}, {2}, {3}},
		},
		{
			"dup0",
			[][]byte{{1}},
			func(s *stack) error {
				return s.DupN(0)
			},
			errs.NewError(errs.ErrInvalidStackOperation, ""),
			nil,
		},
		{
			"dup-1",
			[][]byte{{1}},
			func(s *stack) error {
				return s.DupN(-1)
			},
			errs.NewError(errs.ErrInvalidStackOperation, ""),
			nil,
		},
		{
			"dup too much",
			[][]byte{{1}},
			func(s *stack) error {
				return s.DupN(2)
			},
			errs.NewError(errs.ErrInvalidStackOperation, ""),
			nil,
		},
		{
			"PushBool true",
			nil,
			func(s *stack) error {
				s.PushBool(true)

				return nil
			},
			nil,
			[][]byte{{1}},
		},
		{
			"PushBool false",
			nil,
			func(s *stack) error {
				s.PushBool(false)

				return nil
			},
			nil,
			[][]byte{nil},
		},
		{
			"PushBool PopBool",
			nil,
			func(s *stack) error {
				s.PushBool(true)
				val, err := s.PopBool()
				if err != nil {
					return err
				}
				if !val {
					return errors.New("unexpected value")
				}

				return nil
			},
			nil,
			nil,
		},
		{
			"PushBool PopBool 2",
			nil,
			func(s *stack) error {
				s.PushBool(false)
				val, err := s.PopBool()
				if err != nil {
					return err
				}
				if val {
					return errors.New("unexpected value")
				}

				return nil
			},
			nil,
			nil,
		},
		{
			"PushInt PopBool",
			nil,
			func(s *stack) error {
				s.PushInt(scriptNum(1))
				val, err := s.PopBool()
				if err != nil {
					return err
				}
				if !val {
					return errors.New("unexpected value")
				}

				return nil
			},
			nil,
			nil,
		},
		{
			"PushInt PopBool 2",
			nil,
			func(s *stack) error {
				s.PushInt(scriptNum(0))
				val, err := s.PopBool()
				if err != nil {
					return err
				}
				if val {
					return errors.New("unexpected value")
				}

				return nil
			},
			nil,
			nil,
		},
		{
			"Nip top",
			[][]byte{{1}, {2}, {3}},
			func(s *stack) error {
				return s.NipN(0)
			},
			nil,
			[][]byte{{1}, {2}},
		},
		{
			"Nip middle",
			[][]byte{{1}, {2}, {3}},
			func(s *stack) error {
				return s.NipN(1)
			},
			nil,
			[][]byte{{1}, {3}},
		},
		{
			"Nip low",
			[][]byte{{1}, {2}, {3}},
			func(s *stack) error {
				return s.NipN(2)
			},
			nil,
			[][]byte{{2}, {3}},
		},
		{
			"Nip too much",
			[][]byte{{1}, {2}, {3}},
			func(s *stack) error {
				// bite off more than we can chew
				return s.NipN(3)
			},
			errs.NewError(errs.ErrInvalidStackOperation, ""),
			[][]byte{{2}, {3}},
		},
		{
			"keep on tucking",
			[][]byte{{1}, {2}, {3}},
			func(s *stack) error {
				return s.Tuck()
			},
			nil,
			[][]byte{{1}, {3}, {2}, {3}},
		},
		{
			"a little tucked up",
			[][]byte{{1}}, // too few arguments for tuck
			func(s *stack) error {
				return s.Tuck()
			},
			errs.NewError(errs.ErrInvalidStackOperation, ""),
			nil,
		},
		{
			"all tucked up",
			nil, // too few arguments  for tuck
			func(s *stack) error {
				return s.Tuck()
			},
			errs.NewError(errs.ErrInvalidStackOperation, ""),
			nil,
		},
		{
			"drop 1",
			[][]byte{{1}, {2}, {3}, {4}},
			func(s *stack) error {
				return s.DropN(1)
			},
			nil,
			[][]byte{{1}, {2}, {3}},
		},
		{
			"drop 2",
			[][]byte{{1}, {2}, {3}, {4}},
			func(s *stack) error {
				return s.DropN(2)
			},
			nil,
			[][]byte{{1}, {2}},
		},
		{
			"drop 3",
			[][]byte{{1}, {2}, {3}, {4}},
			func(s *stack) error {
				return s.DropN(3)
			},
			nil,
			[][]byte{{1}},
		},
		{
			"drop 4",
			[][]byte{{1}, {2}, {3}, {4}},
			func(s *stack) error {
				return s.DropN(4)
			},
			nil,
			nil,
		},
		{
			"drop 4/5",
			[][]byte{{1}, {2}, {3}, {4}},
			func(s *stack) error {
				return s.DropN(5)
			},
			errs.NewError(errs.ErrInvalidStackOperation, ""),
			nil,
		},
		{
			"drop invalid",
			[][]byte{{1}, {2}, {3}, {4}},
			func(s *stack) error {
				return s.DropN(0)
			},
			errs.NewError(errs.ErrInvalidStackOperation, ""),
			nil,
		},
		{
			"Rot1",
			[][]byte{{1}, {2}, {3}, {4}},
			func(s *stack) error {
				return s.RotN(1)
			},
			nil,
			[][]byte{{1}, {3}, {4}, {2}},
		},
		{
			"Rot2",
			[][]byte{{1}, {2}, {3}, {4}, {5}, {6}},
			func(s *stack) error {
				return s.RotN(2)
			},
			nil,
			[][]byte{{3}, {4}, {5}, {6}, {1}, {2}},
		},
		{
			"Rot too little",
			[][]byte{{1}, {2}},
			func(s *stack) error {
				return s.RotN(1)
			},
			errs.NewError(errs.ErrInvalidStackOperation, ""),
			nil,
		},
		{
			"Rot0",
			[][]byte{{1}, {2}, {3}},
			func(s *stack) error {
				return s.RotN(0)
			},
			errs.NewError(errs.ErrInvalidStackOperation, ""),
			nil,
		},
		{
			"Swap1",
			[][]byte{{1}, {2}, {3}, {4}},
			func(s *stack) error {
				return s.SwapN(1)
			},
			nil,
			[][]byte{{1}, {2}, {4}, {3}},
		},
		{
			"Swap2",
			[][]byte{{1}, {2}, {3}, {4}},
			func(s *stack) error {
				return s.SwapN(2)
			},
			nil,
			[][]byte{{3}, {4}, {1}, {2}},
		},
		{
			"Swap too little",
			[][]byte{{1}},
			func(s *stack) error {
				return s.SwapN(1)
			},
			errs.NewError(errs.ErrInvalidStackOperation, ""),
			nil,
		},
		{
			"Swap0",
			[][]byte{{1}, {2}, {3}},
			func(s *stack) error {
				return s.SwapN(0)
			},
			errs.NewError(errs.ErrInvalidStackOperation, ""),
			nil,
		},
		{
			"Over1",
			[][]byte{{1}, {2}, {3}, {4}},
			func(s *stack) error {
				return s.OverN(1)
			},
			nil,
			[][]byte{{1}, {2}, {3}, {4}, {3}},
		},
		{
			"Over2",
			[][]byte{{1}, {2}, {3}, {4}},
			func(s *stack) error {
				return s.OverN(2)
			},
			nil,
			[][]byte{{1}, {2}, {3}, {4}, {1}, {2}},
		},
		{
			"Over too little",
			[][]byte{{1}},
			func(s *stack) error {
				return s.OverN(1)
			},
			errs.NewError(errs.ErrInvalidStackOperation, ""),
			nil,
		},
		{
			"Over0",
			[][]byte{{1}, {2}, {3}},
			func(s *stack) error {
				return s.OverN(0)
			},
			errs.NewError(errs.ErrInvalidStackOperation, ""),
			nil,
		},
		{
			"Pick1",
			[][]byte{{1}, {2}, {3}, {4}},
			func(s *stack) error {
				return s.PickN(1)
			},
			nil,
			[][]byte{{1}, {2}, {3}, {4}, {3}},
		},
		{
			"Pick2",
			[][]byte{{1}, {2}, {3}, {4}},
			func(s *stack) error {
				return s.PickN(2)
			},
			nil,
			[][]byte{{1}, {2}, {3}, {4}, {2}},
		},
		{
			"Pick too little",
			[][]byte{{1}},
			func(s *stack) error {
				return s.PickN(1)
			},
			errs.NewError(errs.ErrInvalidStackOperation, ""),
			nil,
		},
		{
			"Roll1",
			[][]byte{{1}, {2}, {3}, {4}},
			func(s *stack) error {
				return s.RollN(1)
			},
			nil,
			[][]byte{{1}, {2}, {4}, {3}},
		},
		{
			"Roll2",
			[][]byte{{1}, {2}, {3}, {4}},
			func(s *stack) error {
				return s.RollN(2)
			},
			nil,
			[][]byte{{1}, {3}, {4}, {2}},
		},
		{
			"Roll too little",
			[][]byte{{1}},
			func(s *stack) error {
				return s.RollN(1)
			},
			errs.NewError(errs.ErrInvalidStackOperation, ""),
			nil,
		},
		{
			"Peek bool",
			[][]byte{{1}},
			func(s *stack) error {
				// Peek bool is otherwise pretty well tested,
				// just check it works.
				val, err := s.PeekBool(0)
				if err != nil {
					return err
				}
				if !val {
					return errors.New("invalid result")
				}
				return nil
			},
			nil,
			[][]byte{{1}},
		},
		{
			"Peek bool 2",
			[][]byte{nil},
			func(s *stack) error {
				// Peek bool is otherwise pretty well tested,
				// just check it works.
				val, err := s.PeekBool(0)
				if err != nil {
					return err
				}
				if val {
					return errors.New("invalid result")
				}
				return nil
			},
			nil,
			[][]byte{nil},
		},
		{
			"Peek int",
			[][]byte{{1}},
			func(s *stack) error {
				// Peek int is otherwise pretty well tested,
				// just check it works.
				val, err := s.PeekInt(0)
				if err != nil {
					return err
				}
				if val != 1 {
					return errors.New("invalid result")
				}
				return nil
			},
			nil,
			[][]byte{{1}},
		},
		{
			"Peek int 2",
			[][]byte{{0}},
			func(s *stack) error {
				// Peek int is otherwise pretty well tested,
				// just check it works.
				val, err := s.PeekInt(0)
				if err != nil {
					return err
				}
				if val != 0 {
					return errors.New("invalid result")
				}
				return nil
			},
			nil,
			[][]byte{{0}},
		},
		{
			"pop int",
			nil,
			func(s *stack) error {
				s.PushInt(scriptNum(1))
				// Peek int is otherwise pretty well tested,
				// just check it works.
				val, err := s.PopInt()
				if err != nil {
					return err
				}
				if val != 1 {
					return errors.New("invalid result")
				}
				return nil
			},
			nil,
			nil,
		},
		{
			"pop empty",
			nil,
			func(s *stack) error {
				// Peek int is otherwise pretty well tested,
				// just check it works.
				_, err := s.PopInt()
				return err
			},
			errs.NewError(errs.ErrInvalidStackOperation, ""),
			nil,
		},
	}

	for _, test := range tests {
		// Setup the initial stack state and perform the test operation.
<<<<<<< HEAD
		s := stack{debug: &nopDebugger{}, sh: &nopStateHandler{}}
=======
		s := newStack(&beforeGenesisConfig{}, false)
>>>>>>> 84551504
		for i := range test.before {
			s.PushByteArray(test.before[i])
		}
		err := test.operation(&s)

		// Ensure the error code is of the expected type and the error
		// code matches the value specified in the test instance.
		if e := tstCheckScriptError(err, test.err); e != nil {
			t.Errorf("%s: %v", test.name, e)
			continue
		}
		if err != nil {
			continue
		}

		// Ensure the resulting stack is the expected length.
		if int32(len(test.after)) != s.Depth() {
			t.Errorf("%s: stack depth doesn't match expected: %v "+
				"vs %v", test.name, len(test.after),
				s.Depth())
			continue
		}

		// Ensure all items of the resulting stack are the expected
		// values.
		for i := range test.after {
			val, err := s.PeekByteArray(s.Depth() - int32(i) - 1)
			if err != nil {
				t.Errorf("%s: can't peek %dth stack entry: %v",
					test.name, i, err)
				break
			}

			if !bytes.Equal(val, test.after[i]) {
				t.Errorf("%s: %dth stack entry doesn't match "+
					"expected: %v vs %v", test.name, i, val,
					test.after[i])
				break
			}
		}
	}
}<|MERGE_RESOLUTION|>--- conflicted
+++ resolved
@@ -905,11 +905,7 @@
 
 	for _, test := range tests {
 		// Setup the initial stack state and perform the test operation.
-<<<<<<< HEAD
-		s := stack{debug: &nopDebugger{}, sh: &nopStateHandler{}}
-=======
 		s := newStack(&beforeGenesisConfig{}, false)
->>>>>>> 84551504
 		for i := range test.before {
 			s.PushByteArray(test.before[i])
 		}
