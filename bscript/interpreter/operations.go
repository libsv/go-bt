package interpreter

import (
	"bytes"
	"crypto/sha1" //nolint:gosec // OP_SHA1 support requires this
	"crypto/sha256"
	"hash"

	"github.com/libsv/go-bk/bec"
	"github.com/libsv/go-bk/crypto"
	"github.com/libsv/go-bt/v2"
	"github.com/libsv/go-bt/v2/bscript"
	"github.com/libsv/go-bt/v2/bscript/interpreter/errs"
	"github.com/libsv/go-bt/v2/bscript/interpreter/scriptflag"
	"github.com/libsv/go-bt/v2/sighash"
	"golang.org/x/crypto/ripemd160"
)

// Conditional execution constants.
const (
	opCondFalse = 0
	opCondTrue  = 1
	opCondSkip  = 2
)

type opcode struct {
	val    byte
	name   string
	length int
	exec   func(*ParsedOpcode, *thread) error
}

func (o opcode) Name() string {
	return o.name
}

// opcodeArray associates an opcode with its respective function, and defines them in order as to
// be correctly placed in an array
var opcodeArray = [256]opcode{
	// Data push opcodes.
	bscript.OpFALSE:     {bscript.OpFALSE, "OP_0", 1, opcodeFalse},
	bscript.OpDATA1:     {bscript.OpDATA1, "OP_DATA_1", 2, opcodePushData},
	bscript.OpDATA2:     {bscript.OpDATA2, "OP_DATA_2", 3, opcodePushData},
	bscript.OpDATA3:     {bscript.OpDATA3, "OP_DATA_3", 4, opcodePushData},
	bscript.OpDATA4:     {bscript.OpDATA4, "OP_DATA_4", 5, opcodePushData},
	bscript.OpDATA5:     {bscript.OpDATA5, "OP_DATA_5", 6, opcodePushData},
	bscript.OpDATA6:     {bscript.OpDATA6, "OP_DATA_6", 7, opcodePushData},
	bscript.OpDATA7:     {bscript.OpDATA7, "OP_DATA_7", 8, opcodePushData},
	bscript.OpDATA8:     {bscript.OpDATA8, "OP_DATA_8", 9, opcodePushData},
	bscript.OpDATA9:     {bscript.OpDATA9, "OP_DATA_9", 10, opcodePushData},
	bscript.OpDATA10:    {bscript.OpDATA10, "OP_DATA_10", 11, opcodePushData},
	bscript.OpDATA11:    {bscript.OpDATA11, "OP_DATA_11", 12, opcodePushData},
	bscript.OpDATA12:    {bscript.OpDATA12, "OP_DATA_12", 13, opcodePushData},
	bscript.OpDATA13:    {bscript.OpDATA13, "OP_DATA_13", 14, opcodePushData},
	bscript.OpDATA14:    {bscript.OpDATA14, "OP_DATA_14", 15, opcodePushData},
	bscript.OpDATA15:    {bscript.OpDATA15, "OP_DATA_15", 16, opcodePushData},
	bscript.OpDATA16:    {bscript.OpDATA16, "OP_DATA_16", 17, opcodePushData},
	bscript.OpDATA17:    {bscript.OpDATA17, "OP_DATA_17", 18, opcodePushData},
	bscript.OpDATA18:    {bscript.OpDATA18, "OP_DATA_18", 19, opcodePushData},
	bscript.OpDATA19:    {bscript.OpDATA19, "OP_DATA_19", 20, opcodePushData},
	bscript.OpDATA20:    {bscript.OpDATA20, "OP_DATA_20", 21, opcodePushData},
	bscript.OpDATA21:    {bscript.OpDATA21, "OP_DATA_21", 22, opcodePushData},
	bscript.OpDATA22:    {bscript.OpDATA22, "OP_DATA_22", 23, opcodePushData},
	bscript.OpDATA23:    {bscript.OpDATA23, "OP_DATA_23", 24, opcodePushData},
	bscript.OpDATA24:    {bscript.OpDATA24, "OP_DATA_24", 25, opcodePushData},
	bscript.OpDATA25:    {bscript.OpDATA25, "OP_DATA_25", 26, opcodePushData},
	bscript.OpDATA26:    {bscript.OpDATA26, "OP_DATA_26", 27, opcodePushData},
	bscript.OpDATA27:    {bscript.OpDATA27, "OP_DATA_27", 28, opcodePushData},
	bscript.OpDATA28:    {bscript.OpDATA28, "OP_DATA_28", 29, opcodePushData},
	bscript.OpDATA29:    {bscript.OpDATA29, "OP_DATA_29", 30, opcodePushData},
	bscript.OpDATA30:    {bscript.OpDATA30, "OP_DATA_30", 31, opcodePushData},
	bscript.OpDATA31:    {bscript.OpDATA31, "OP_DATA_31", 32, opcodePushData},
	bscript.OpDATA32:    {bscript.OpDATA32, "OP_DATA_32", 33, opcodePushData},
	bscript.OpDATA33:    {bscript.OpDATA33, "OP_DATA_33", 34, opcodePushData},
	bscript.OpDATA34:    {bscript.OpDATA34, "OP_DATA_34", 35, opcodePushData},
	bscript.OpDATA35:    {bscript.OpDATA35, "OP_DATA_35", 36, opcodePushData},
	bscript.OpDATA36:    {bscript.OpDATA36, "OP_DATA_36", 37, opcodePushData},
	bscript.OpDATA37:    {bscript.OpDATA37, "OP_DATA_37", 38, opcodePushData},
	bscript.OpDATA38:    {bscript.OpDATA38, "OP_DATA_38", 39, opcodePushData},
	bscript.OpDATA39:    {bscript.OpDATA39, "OP_DATA_39", 40, opcodePushData},
	bscript.OpDATA40:    {bscript.OpDATA40, "OP_DATA_40", 41, opcodePushData},
	bscript.OpDATA41:    {bscript.OpDATA41, "OP_DATA_41", 42, opcodePushData},
	bscript.OpDATA42:    {bscript.OpDATA42, "OP_DATA_42", 43, opcodePushData},
	bscript.OpDATA43:    {bscript.OpDATA43, "OP_DATA_43", 44, opcodePushData},
	bscript.OpDATA44:    {bscript.OpDATA44, "OP_DATA_44", 45, opcodePushData},
	bscript.OpDATA45:    {bscript.OpDATA45, "OP_DATA_45", 46, opcodePushData},
	bscript.OpDATA46:    {bscript.OpDATA46, "OP_DATA_46", 47, opcodePushData},
	bscript.OpDATA47:    {bscript.OpDATA47, "OP_DATA_47", 48, opcodePushData},
	bscript.OpDATA48:    {bscript.OpDATA48, "OP_DATA_48", 49, opcodePushData},
	bscript.OpDATA49:    {bscript.OpDATA49, "OP_DATA_49", 50, opcodePushData},
	bscript.OpDATA50:    {bscript.OpDATA50, "OP_DATA_50", 51, opcodePushData},
	bscript.OpDATA51:    {bscript.OpDATA51, "OP_DATA_51", 52, opcodePushData},
	bscript.OpDATA52:    {bscript.OpDATA52, "OP_DATA_52", 53, opcodePushData},
	bscript.OpDATA53:    {bscript.OpDATA53, "OP_DATA_53", 54, opcodePushData},
	bscript.OpDATA54:    {bscript.OpDATA54, "OP_DATA_54", 55, opcodePushData},
	bscript.OpDATA55:    {bscript.OpDATA55, "OP_DATA_55", 56, opcodePushData},
	bscript.OpDATA56:    {bscript.OpDATA56, "OP_DATA_56", 57, opcodePushData},
	bscript.OpDATA57:    {bscript.OpDATA57, "OP_DATA_57", 58, opcodePushData},
	bscript.OpDATA58:    {bscript.OpDATA58, "OP_DATA_58", 59, opcodePushData},
	bscript.OpDATA59:    {bscript.OpDATA59, "OP_DATA_59", 60, opcodePushData},
	bscript.OpDATA60:    {bscript.OpDATA60, "OP_DATA_60", 61, opcodePushData},
	bscript.OpDATA61:    {bscript.OpDATA61, "OP_DATA_61", 62, opcodePushData},
	bscript.OpDATA62:    {bscript.OpDATA62, "OP_DATA_62", 63, opcodePushData},
	bscript.OpDATA63:    {bscript.OpDATA63, "OP_DATA_63", 64, opcodePushData},
	bscript.OpDATA64:    {bscript.OpDATA64, "OP_DATA_64", 65, opcodePushData},
	bscript.OpDATA65:    {bscript.OpDATA65, "OP_DATA_65", 66, opcodePushData},
	bscript.OpDATA66:    {bscript.OpDATA66, "OP_DATA_66", 67, opcodePushData},
	bscript.OpDATA67:    {bscript.OpDATA67, "OP_DATA_67", 68, opcodePushData},
	bscript.OpDATA68:    {bscript.OpDATA68, "OP_DATA_68", 69, opcodePushData},
	bscript.OpDATA69:    {bscript.OpDATA69, "OP_DATA_69", 70, opcodePushData},
	bscript.OpDATA70:    {bscript.OpDATA70, "OP_DATA_70", 71, opcodePushData},
	bscript.OpDATA71:    {bscript.OpDATA71, "OP_DATA_71", 72, opcodePushData},
	bscript.OpDATA72:    {bscript.OpDATA72, "OP_DATA_72", 73, opcodePushData},
	bscript.OpDATA73:    {bscript.OpDATA73, "OP_DATA_73", 74, opcodePushData},
	bscript.OpDATA74:    {bscript.OpDATA74, "OP_DATA_74", 75, opcodePushData},
	bscript.OpDATA75:    {bscript.OpDATA75, "OP_DATA_75", 76, opcodePushData},
	bscript.OpPUSHDATA1: {bscript.OpPUSHDATA1, "OP_PUSHDATA1", -1, opcodePushData},
	bscript.OpPUSHDATA2: {bscript.OpPUSHDATA2, "OP_PUSHDATA2", -2, opcodePushData},
	bscript.OpPUSHDATA4: {bscript.OpPUSHDATA4, "OP_PUSHDATA4", -4, opcodePushData},
	bscript.Op1NEGATE:   {bscript.Op1NEGATE, "OP_1NEGATE", 1, opcode1Negate},
	bscript.OpRESERVED:  {bscript.OpRESERVED, "OP_RESERVED", 1, opcodeReserved},
	bscript.OpTRUE:      {bscript.OpTRUE, "OP_1", 1, opcodeN},
	bscript.Op2:         {bscript.Op2, "OP_2", 1, opcodeN},
	bscript.Op3:         {bscript.Op3, "OP_3", 1, opcodeN},
	bscript.Op4:         {bscript.Op4, "OP_4", 1, opcodeN},
	bscript.Op5:         {bscript.Op5, "OP_5", 1, opcodeN},
	bscript.Op6:         {bscript.Op6, "OP_6", 1, opcodeN},
	bscript.Op7:         {bscript.Op7, "OP_7", 1, opcodeN},
	bscript.Op8:         {bscript.Op8, "OP_8", 1, opcodeN},
	bscript.Op9:         {bscript.Op9, "OP_9", 1, opcodeN},
	bscript.Op10:        {bscript.Op10, "OP_10", 1, opcodeN},
	bscript.Op11:        {bscript.Op11, "OP_11", 1, opcodeN},
	bscript.Op12:        {bscript.Op12, "OP_12", 1, opcodeN},
	bscript.Op13:        {bscript.Op13, "OP_13", 1, opcodeN},
	bscript.Op14:        {bscript.Op14, "OP_14", 1, opcodeN},
	bscript.Op15:        {bscript.Op15, "OP_15", 1, opcodeN},
	bscript.Op16:        {bscript.Op16, "OP_16", 1, opcodeN},

	// Control opcodes.
	bscript.OpNOP:                 {bscript.OpNOP, "OP_NOP", 1, opcodeNop},
	bscript.OpVER:                 {bscript.OpVER, "OP_VER", 1, opcodeReserved},
	bscript.OpIF:                  {bscript.OpIF, "OP_IF", 1, opcodeIf},
	bscript.OpNOTIF:               {bscript.OpNOTIF, "OP_NOTIF", 1, opcodeNotIf},
	bscript.OpVERIF:               {bscript.OpVERIF, "OP_VERIF", 1, opcodeVerConditional},
	bscript.OpVERNOTIF:            {bscript.OpVERNOTIF, "OP_VERNOTIF", 1, opcodeVerConditional},
	bscript.OpELSE:                {bscript.OpELSE, "OP_ELSE", 1, opcodeElse},
	bscript.OpENDIF:               {bscript.OpENDIF, "OP_ENDIF", 1, opcodeEndif},
	bscript.OpVERIFY:              {bscript.OpVERIFY, "OP_VERIFY", 1, opcodeVerify},
	bscript.OpRETURN:              {bscript.OpRETURN, "OP_RETURN", 1, opcodeReturn},
	bscript.OpCHECKLOCKTIMEVERIFY: {bscript.OpCHECKLOCKTIMEVERIFY, "OP_CHECKLOCKTIMEVERIFY", 1, opcodeCheckLockTimeVerify},
	bscript.OpCHECKSEQUENCEVERIFY: {bscript.OpCHECKSEQUENCEVERIFY, "OP_CHECKSEQUENCEVERIFY", 1, opcodeCheckSequenceVerify},

	// Stack opcodes.
	bscript.OpTOALTSTACK:   {bscript.OpTOALTSTACK, "OP_TOALTSTACK", 1, opcodeToAltStack},
	bscript.OpFROMALTSTACK: {bscript.OpFROMALTSTACK, "OP_FROMALTSTACK", 1, opcodeFromAltStack},
	bscript.Op2DROP:        {bscript.Op2DROP, "OP_2DROP", 1, opcode2Drop},
	bscript.Op2DUP:         {bscript.Op2DUP, "OP_2DUP", 1, opcode2Dup},
	bscript.Op3DUP:         {bscript.Op3DUP, "OP_3DUP", 1, opcode3Dup},
	bscript.Op2OVER:        {bscript.Op2OVER, "OP_2OVER", 1, opcode2Over},
	bscript.Op2ROT:         {bscript.Op2ROT, "OP_2ROT", 1, opcode2Rot},
	bscript.Op2SWAP:        {bscript.Op2SWAP, "OP_2SWAP", 1, opcode2Swap},
	bscript.OpIFDUP:        {bscript.OpIFDUP, "OP_IFDUP", 1, opcodeIfDup},
	bscript.OpDEPTH:        {bscript.OpDEPTH, "OP_DEPTH", 1, opcodeDepth},
	bscript.OpDROP:         {bscript.OpDROP, "OP_DROP", 1, opcodeDrop},
	bscript.OpDUP:          {bscript.OpDUP, "OP_DUP", 1, opcodeDup},
	bscript.OpNIP:          {bscript.OpNIP, "OP_NIP", 1, opcodeNip},
	bscript.OpOVER:         {bscript.OpOVER, "OP_OVER", 1, opcodeOver},
	bscript.OpPICK:         {bscript.OpPICK, "OP_PICK", 1, opcodePick},
	bscript.OpROLL:         {bscript.OpROLL, "OP_ROLL", 1, opcodeRoll},
	bscript.OpROT:          {bscript.OpROT, "OP_ROT", 1, opcodeRot},
	bscript.OpSWAP:         {bscript.OpSWAP, "OP_SWAP", 1, opcodeSwap},
	bscript.OpTUCK:         {bscript.OpTUCK, "OP_TUCK", 1, opcodeTuck},

	// Splice opcodes.
	bscript.OpCAT:     {bscript.OpCAT, "OP_CAT", 1, opcodeCat},
	bscript.OpSPLIT:   {bscript.OpSPLIT, "OP_SPLIT", 1, opcodeSplit},
	bscript.OpNUM2BIN: {bscript.OpNUM2BIN, "OP_NUM2BIN", 1, opcodeNum2bin},
	bscript.OpBIN2NUM: {bscript.OpBIN2NUM, "OP_BIN2NUM", 1, opcodeBin2num},
	bscript.OpSIZE:    {bscript.OpSIZE, "OP_SIZE", 1, opcodeSize},

	// Bitwise logic opcodes.
	bscript.OpINVERT:      {bscript.OpINVERT, "OP_INVERT", 1, opcodeInvert},
	bscript.OpAND:         {bscript.OpAND, "OP_AND", 1, opcodeAnd},
	bscript.OpOR:          {bscript.OpOR, "OP_OR", 1, opcodeOr},
	bscript.OpXOR:         {bscript.OpXOR, "OP_XOR", 1, opcodeXor},
	bscript.OpEQUAL:       {bscript.OpEQUAL, "OP_EQUAL", 1, opcodeEqual},
	bscript.OpEQUALVERIFY: {bscript.OpEQUALVERIFY, "OP_EQUALVERIFY", 1, opcodeEqualVerify},
	bscript.OpRESERVED1:   {bscript.OpRESERVED1, "OP_RESERVED1", 1, opcodeReserved},
	bscript.OpRESERVED2:   {bscript.OpRESERVED2, "OP_RESERVED2", 1, opcodeReserved},

	// Numeric related opcodes.
	bscript.Op1ADD:               {bscript.Op1ADD, "OP_1ADD", 1, opcode1Add},
	bscript.Op1SUB:               {bscript.Op1SUB, "OP_1SUB", 1, opcode1Sub},
	bscript.Op2MUL:               {bscript.Op2MUL, "OP_2MUL", 1, opcodeDisabled},
	bscript.Op2DIV:               {bscript.Op2DIV, "OP_2DIV", 1, opcodeDisabled},
	bscript.OpNEGATE:             {bscript.OpNEGATE, "OP_NEGATE", 1, opcodeNegate},
	bscript.OpABS:                {bscript.OpABS, "OP_ABS", 1, opcodeAbs},
	bscript.OpNOT:                {bscript.OpNOT, "OP_NOT", 1, opcodeNot},
	bscript.Op0NOTEQUAL:          {bscript.Op0NOTEQUAL, "OP_0NOTEQUAL", 1, opcode0NotEqual},
	bscript.OpADD:                {bscript.OpADD, "OP_ADD", 1, opcodeAdd},
	bscript.OpSUB:                {bscript.OpSUB, "OP_SUB", 1, opcodeSub},
	bscript.OpMUL:                {bscript.OpMUL, "OP_MUL", 1, opcodeMul},
	bscript.OpDIV:                {bscript.OpDIV, "OP_DIV", 1, opcodeDiv},
	bscript.OpMOD:                {bscript.OpMOD, "OP_MOD", 1, opcodeMod},
	bscript.OpLSHIFT:             {bscript.OpLSHIFT, "OP_LSHIFT", 1, opcodeLShift},
	bscript.OpRSHIFT:             {bscript.OpRSHIFT, "OP_RSHIFT", 1, opcodeRShift},
	bscript.OpBOOLAND:            {bscript.OpBOOLAND, "OP_BOOLAND", 1, opcodeBoolAnd},
	bscript.OpBOOLOR:             {bscript.OpBOOLOR, "OP_BOOLOR", 1, opcodeBoolOr},
	bscript.OpNUMEQUAL:           {bscript.OpNUMEQUAL, "OP_NUMEQUAL", 1, opcodeNumEqual},
	bscript.OpNUMEQUALVERIFY:     {bscript.OpNUMEQUALVERIFY, "OP_NUMEQUALVERIFY", 1, opcodeNumEqualVerify},
	bscript.OpNUMNOTEQUAL:        {bscript.OpNUMNOTEQUAL, "OP_NUMNOTEQUAL", 1, opcodeNumNotEqual},
	bscript.OpLESSTHAN:           {bscript.OpLESSTHAN, "OP_LESSTHAN", 1, opcodeLessThan},
	bscript.OpGREATERTHAN:        {bscript.OpGREATERTHAN, "OP_GREATERTHAN", 1, opcodeGreaterThan},
	bscript.OpLESSTHANOREQUAL:    {bscript.OpLESSTHANOREQUAL, "OP_LESSTHANOREQUAL", 1, opcodeLessThanOrEqual},
	bscript.OpGREATERTHANOREQUAL: {bscript.OpGREATERTHANOREQUAL, "OP_GREATERTHANOREQUAL", 1, opcodeGreaterThanOrEqual},
	bscript.OpMIN:                {bscript.OpMIN, "OP_MIN", 1, opcodeMin},
	bscript.OpMAX:                {bscript.OpMAX, "OP_MAX", 1, opcodeMax},
	bscript.OpWITHIN:             {bscript.OpWITHIN, "OP_WITHIN", 1, opcodeWithin},

	// Crypto opcodes.
	bscript.OpRIPEMD160:           {bscript.OpRIPEMD160, "OP_RIPEMD160", 1, opcodeRipemd160},
	bscript.OpSHA1:                {bscript.OpSHA1, "OP_SHA1", 1, opcodeSha1},
	bscript.OpSHA256:              {bscript.OpSHA256, "OP_SHA256", 1, opcodeSha256},
	bscript.OpHASH160:             {bscript.OpHASH160, "OP_HASH160", 1, opcodeHash160},
	bscript.OpHASH256:             {bscript.OpHASH256, "OP_HASH256", 1, opcodeHash256},
	bscript.OpCODESEPARATOR:       {bscript.OpCODESEPARATOR, "OP_CODESEPARATOR", 1, opcodeCodeSeparator},
	bscript.OpCHECKSIG:            {bscript.OpCHECKSIG, "OP_CHECKSIG", 1, opcodeCheckSig},
	bscript.OpCHECKSIGVERIFY:      {bscript.OpCHECKSIGVERIFY, "OP_CHECKSIGVERIFY", 1, opcodeCheckSigVerify},
	bscript.OpCHECKMULTISIG:       {bscript.OpCHECKMULTISIG, "OP_CHECKMULTISIG", 1, opcodeCheckMultiSig},
	bscript.OpCHECKMULTISIGVERIFY: {bscript.OpCHECKMULTISIGVERIFY, "OP_CHECKMULTISIGVERIFY", 1, opcodeCheckMultiSigVerify},

	// Reserved opcodes.
	bscript.OpNOP1:  {bscript.OpNOP1, "OP_NOP1", 1, opcodeNop},
	bscript.OpNOP4:  {bscript.OpNOP4, "OP_NOP4", 1, opcodeNop},
	bscript.OpNOP5:  {bscript.OpNOP5, "OP_NOP5", 1, opcodeNop},
	bscript.OpNOP6:  {bscript.OpNOP6, "OP_NOP6", 1, opcodeNop},
	bscript.OpNOP7:  {bscript.OpNOP7, "OP_NOP7", 1, opcodeNop},
	bscript.OpNOP8:  {bscript.OpNOP8, "OP_NOP8", 1, opcodeNop},
	bscript.OpNOP9:  {bscript.OpNOP9, "OP_NOP9", 1, opcodeNop},
	bscript.OpNOP10: {bscript.OpNOP10, "OP_NOP10", 1, opcodeNop},

	// Undefined opcodes.
	bscript.OpUNKNOWN186: {bscript.OpUNKNOWN186, "OP_UNKNOWN186", 1, opcodeInvalid},
	bscript.OpUNKNOWN187: {bscript.OpUNKNOWN187, "OP_UNKNOWN187", 1, opcodeInvalid},
	bscript.OpUNKNOWN188: {bscript.OpUNKNOWN188, "OP_UNKNOWN188", 1, opcodeInvalid},
	bscript.OpUNKNOWN189: {bscript.OpUNKNOWN189, "OP_UNKNOWN189", 1, opcodeInvalid},
	bscript.OpUNKNOWN190: {bscript.OpUNKNOWN190, "OP_UNKNOWN190", 1, opcodeInvalid},
	bscript.OpUNKNOWN191: {bscript.OpUNKNOWN191, "OP_UNKNOWN191", 1, opcodeInvalid},
	bscript.OpUNKNOWN192: {bscript.OpUNKNOWN192, "OP_UNKNOWN192", 1, opcodeInvalid},
	bscript.OpUNKNOWN193: {bscript.OpUNKNOWN193, "OP_UNKNOWN193", 1, opcodeInvalid},
	bscript.OpUNKNOWN194: {bscript.OpUNKNOWN194, "OP_UNKNOWN194", 1, opcodeInvalid},
	bscript.OpUNKNOWN195: {bscript.OpUNKNOWN195, "OP_UNKNOWN195", 1, opcodeInvalid},
	bscript.OpUNKNOWN196: {bscript.OpUNKNOWN196, "OP_UNKNOWN196", 1, opcodeInvalid},
	bscript.OpUNKNOWN197: {bscript.OpUNKNOWN197, "OP_UNKNOWN197", 1, opcodeInvalid},
	bscript.OpUNKNOWN198: {bscript.OpUNKNOWN198, "OP_UNKNOWN198", 1, opcodeInvalid},
	bscript.OpUNKNOWN199: {bscript.OpUNKNOWN199, "OP_UNKNOWN199", 1, opcodeInvalid},
	bscript.OpUNKNOWN200: {bscript.OpUNKNOWN200, "OP_UNKNOWN200", 1, opcodeInvalid},
	bscript.OpUNKNOWN201: {bscript.OpUNKNOWN201, "OP_UNKNOWN201", 1, opcodeInvalid},
	bscript.OpUNKNOWN202: {bscript.OpUNKNOWN202, "OP_UNKNOWN202", 1, opcodeInvalid},
	bscript.OpUNKNOWN203: {bscript.OpUNKNOWN203, "OP_UNKNOWN203", 1, opcodeInvalid},
	bscript.OpUNKNOWN204: {bscript.OpUNKNOWN204, "OP_UNKNOWN204", 1, opcodeInvalid},
	bscript.OpUNKNOWN205: {bscript.OpUNKNOWN205, "OP_UNKNOWN205", 1, opcodeInvalid},
	bscript.OpUNKNOWN206: {bscript.OpUNKNOWN206, "OP_UNKNOWN206", 1, opcodeInvalid},
	bscript.OpUNKNOWN207: {bscript.OpUNKNOWN207, "OP_UNKNOWN207", 1, opcodeInvalid},
	bscript.OpUNKNOWN208: {bscript.OpUNKNOWN208, "OP_UNKNOWN208", 1, opcodeInvalid},
	bscript.OpUNKNOWN209: {bscript.OpUNKNOWN209, "OP_UNKNOWN209", 1, opcodeInvalid},
	bscript.OpUNKNOWN210: {bscript.OpUNKNOWN210, "OP_UNKNOWN210", 1, opcodeInvalid},
	bscript.OpUNKNOWN211: {bscript.OpUNKNOWN211, "OP_UNKNOWN211", 1, opcodeInvalid},
	bscript.OpUNKNOWN212: {bscript.OpUNKNOWN212, "OP_UNKNOWN212", 1, opcodeInvalid},
	bscript.OpUNKNOWN213: {bscript.OpUNKNOWN213, "OP_UNKNOWN213", 1, opcodeInvalid},
	bscript.OpUNKNOWN214: {bscript.OpUNKNOWN214, "OP_UNKNOWN214", 1, opcodeInvalid},
	bscript.OpUNKNOWN215: {bscript.OpUNKNOWN215, "OP_UNKNOWN215", 1, opcodeInvalid},
	bscript.OpUNKNOWN216: {bscript.OpUNKNOWN216, "OP_UNKNOWN216", 1, opcodeInvalid},
	bscript.OpUNKNOWN217: {bscript.OpUNKNOWN217, "OP_UNKNOWN217", 1, opcodeInvalid},
	bscript.OpUNKNOWN218: {bscript.OpUNKNOWN218, "OP_UNKNOWN218", 1, opcodeInvalid},
	bscript.OpUNKNOWN219: {bscript.OpUNKNOWN219, "OP_UNKNOWN219", 1, opcodeInvalid},
	bscript.OpUNKNOWN220: {bscript.OpUNKNOWN220, "OP_UNKNOWN220", 1, opcodeInvalid},
	bscript.OpUNKNOWN221: {bscript.OpUNKNOWN221, "OP_UNKNOWN221", 1, opcodeInvalid},
	bscript.OpUNKNOWN222: {bscript.OpUNKNOWN222, "OP_UNKNOWN222", 1, opcodeInvalid},
	bscript.OpUNKNOWN223: {bscript.OpUNKNOWN223, "OP_UNKNOWN223", 1, opcodeInvalid},
	bscript.OpUNKNOWN224: {bscript.OpUNKNOWN224, "OP_UNKNOWN224", 1, opcodeInvalid},
	bscript.OpUNKNOWN225: {bscript.OpUNKNOWN225, "OP_UNKNOWN225", 1, opcodeInvalid},
	bscript.OpUNKNOWN226: {bscript.OpUNKNOWN226, "OP_UNKNOWN226", 1, opcodeInvalid},
	bscript.OpUNKNOWN227: {bscript.OpUNKNOWN227, "OP_UNKNOWN227", 1, opcodeInvalid},
	bscript.OpUNKNOWN228: {bscript.OpUNKNOWN228, "OP_UNKNOWN228", 1, opcodeInvalid},
	bscript.OpUNKNOWN229: {bscript.OpUNKNOWN229, "OP_UNKNOWN229", 1, opcodeInvalid},
	bscript.OpUNKNOWN230: {bscript.OpUNKNOWN230, "OP_UNKNOWN230", 1, opcodeInvalid},
	bscript.OpUNKNOWN231: {bscript.OpUNKNOWN231, "OP_UNKNOWN231", 1, opcodeInvalid},
	bscript.OpUNKNOWN232: {bscript.OpUNKNOWN232, "OP_UNKNOWN232", 1, opcodeInvalid},
	bscript.OpUNKNOWN233: {bscript.OpUNKNOWN233, "OP_UNKNOWN233", 1, opcodeInvalid},
	bscript.OpUNKNOWN234: {bscript.OpUNKNOWN234, "OP_UNKNOWN234", 1, opcodeInvalid},
	bscript.OpUNKNOWN235: {bscript.OpUNKNOWN235, "OP_UNKNOWN235", 1, opcodeInvalid},
	bscript.OpUNKNOWN236: {bscript.OpUNKNOWN236, "OP_UNKNOWN236", 1, opcodeInvalid},
	bscript.OpUNKNOWN237: {bscript.OpUNKNOWN237, "OP_UNKNOWN237", 1, opcodeInvalid},
	bscript.OpUNKNOWN238: {bscript.OpUNKNOWN238, "OP_UNKNOWN238", 1, opcodeInvalid},
	bscript.OpUNKNOWN239: {bscript.OpUNKNOWN239, "OP_UNKNOWN239", 1, opcodeInvalid},
	bscript.OpUNKNOWN240: {bscript.OpUNKNOWN240, "OP_UNKNOWN240", 1, opcodeInvalid},
	bscript.OpUNKNOWN241: {bscript.OpUNKNOWN241, "OP_UNKNOWN241", 1, opcodeInvalid},
	bscript.OpUNKNOWN242: {bscript.OpUNKNOWN242, "OP_UNKNOWN242", 1, opcodeInvalid},
	bscript.OpUNKNOWN243: {bscript.OpUNKNOWN243, "OP_UNKNOWN243", 1, opcodeInvalid},
	bscript.OpUNKNOWN244: {bscript.OpUNKNOWN244, "OP_UNKNOWN244", 1, opcodeInvalid},
	bscript.OpUNKNOWN245: {bscript.OpUNKNOWN245, "OP_UNKNOWN245", 1, opcodeInvalid},
	bscript.OpUNKNOWN246: {bscript.OpUNKNOWN246, "OP_UNKNOWN246", 1, opcodeInvalid},
	bscript.OpUNKNOWN247: {bscript.OpUNKNOWN247, "OP_UNKNOWN247", 1, opcodeInvalid},
	bscript.OpUNKNOWN248: {bscript.OpUNKNOWN248, "OP_UNKNOWN248", 1, opcodeInvalid},
	bscript.OpUNKNOWN249: {bscript.OpUNKNOWN249, "OP_UNKNOWN249", 1, opcodeInvalid},

	// Bitcoin Core internal use opcode.  Defined here for completeness.
	bscript.OpSMALLINTEGER: {bscript.OpSMALLINTEGER, "OP_SMALLINTEGER", 1, opcodeInvalid},
	bscript.OpPUBKEYS:      {bscript.OpPUBKEYS, "OP_PUBKEYS", 1, opcodeInvalid},
	bscript.OpUNKNOWN252:   {bscript.OpUNKNOWN252, "OP_UNKNOWN252", 1, opcodeInvalid},
	bscript.OpPUBKEYHASH:   {bscript.OpPUBKEYHASH, "OP_PUBKEYHASH", 1, opcodeInvalid},
	bscript.OpPUBKEY:       {bscript.OpPUBKEY, "OP_PUBKEY", 1, opcodeInvalid},

	bscript.OpINVALIDOPCODE: {bscript.OpINVALIDOPCODE, "OP_INVALIDOPCODE", 1, opcodeInvalid},
}

// *******************************************
// Opcode implementation functions start here.
// *******************************************

// opcodeDisabled is a common handler for disabled opcodes.  It returns an
// appropriate error indicating the opcode is disabled.  While it would
// ordinarily make more sense to detect if the script contains any disabled
// opcodes before executing in an initial parse step, the consensus rules
// dictate the script doesn't fail until the program counter passes over a
// disabled opcode (even when they appear in a branch that is not executed).
func opcodeDisabled(op *ParsedOpcode, t *thread) error {
	return errs.NewError(errs.ErrDisabledOpcode, "attempt to execute disabled opcode %s", op.Name())
}

func opcodeVerConditional(op *ParsedOpcode, t *thread) error {
	if t.afterGenesis && !t.shouldExec(*op) {
		return nil
	}
	return opcodeReserved(op, t)
}

// opcodeReserved is a common handler for all reserved opcodes.  It returns an
// appropriate error indicating the opcode is reserved.
func opcodeReserved(op *ParsedOpcode, t *thread) error {
	return errs.NewError(errs.ErrReservedOpcode, "attempt to execute reserved opcode %s", op.Name())
}

// opcodeInvalid is a common handler for all invalid opcodes.  It returns an
// appropriate error indicating the opcode is invalid.
func opcodeInvalid(op *ParsedOpcode, t *thread) error {
	return errs.NewError(errs.ErrReservedOpcode, "attempt to execute invalid opcode %s", op.Name())
}

// opcodeFalse pushes an empty array to the data stack to represent false.  Note
// that 0, when encoded as a number according to the numeric encoding consensus
// rules, is an empty array.
func opcodeFalse(op *ParsedOpcode, t *thread) error {
	t.dstack.PushByteArray(nil)
	return nil
}

// opcodePushData is a common handler for the vast majority of opcodes that push
// raw data (bytes) to the data stack.
func opcodePushData(op *ParsedOpcode, t *thread) error {
	t.dstack.PushByteArray(op.Data)
	return nil
}

// opcode1Negate pushes -1, encoded as a number, to the data stack.
func opcode1Negate(op *ParsedOpcode, t *thread) error {
	t.dstack.PushInt(-1)
	return nil
}

// opcodeN is a common handler for the small integer data push opcodes.  It
// pushes the numeric value the opcode represents (which will be from 1 to 16)
// onto the data stack.
func opcodeN(op *ParsedOpcode, t *thread) error {
	// The opcodes are all defined consecutively, so the numeric value is
	// the difference.
	t.dstack.PushInt(scriptNum((op.op.val - (bscript.Op1 - 1))))
	return nil
}

// opcodeNop is a common handler for the NOP family of opcodes.  As the name
// implies it generally does nothing, however, it will return an error when
// the flag to discourage use of NOPs is set for select opcodes.
func opcodeNop(op *ParsedOpcode, t *thread) error {
	switch op.op.val {
	case bscript.OpNOP1, bscript.OpNOP4, bscript.OpNOP5,
		bscript.OpNOP6, bscript.OpNOP7, bscript.OpNOP8, bscript.OpNOP9, bscript.OpNOP10:
		if t.hasFlag(scriptflag.DiscourageUpgradableNops) {
			return errs.NewError(
				errs.ErrDiscourageUpgradableNOPs,
				"bscript.OpNOP%d reserved for soft-fork upgrades",
				op.op.val-(bscript.OpNOP1-1),
			)
		}
	}

	return nil
}

// popIfBool pops the top item off the stack and returns a bool
func popIfBool(t *thread) (bool, error) {
	if t.hasFlag(scriptflag.VerifyMinimalIf) {
		b, err := t.dstack.PopByteArray()
		if err != nil {
			return false, err
		}

		if len(b) > 1 {
			return false, errs.NewError(errs.ErrMinimalIf, "conditionl has data of length %d", len(b))
		}
		if len(b) == 1 && b[0] != 1 {
			return false, errs.NewError(errs.ErrMinimalIf, "conditional failed")
		}

		return asBool(b), nil
	}

	return t.dstack.PopBool()
}

// opcodeIf treats the top item on the data stack as a boolean and removes it.
//
// An appropriate entry is added to the conditional stack depending on whether
// the boolean is true and whether this if is on an executing branch in order
// to allow proper execution of further opcodes depending on the conditional
// logic.  When the boolean is true, the first branch will be executed (unless
// this opcode is nested in a non-executed branch).
//
// <expression> if [statements] [else [statements]] endif
//
// Note that, unlike for all non-conditional opcodes, this is executed even when
// it is on a non-executing branch so proper nesting is maintained.
//
// Data stack transformation: [... bool] -> [...]
// Conditional stack transformation: [...] -> [... OpCondValue]
func opcodeIf(op *ParsedOpcode, t *thread) error {
	condVal := opCondFalse
	if t.shouldExec(*op) {
		if t.isBranchExecuting() {
			ok, err := popIfBool(t)
			if err != nil {
				return err
			}

			if ok {
				condVal = opCondTrue
			}
		} else {
			condVal = opCondSkip
		}
	}

	t.condStack = append(t.condStack, condVal)
	t.elseStack.PushBool(false)
	return nil
}

// opcodeNotIf treats the top item on the data stack as a boolean and removes
// it.
//
// An appropriate entry is added to the conditional stack depending on whether
// the boolean is true and whether this if is on an executing branch in order
// to allow proper execution of further opcodes depending on the conditional
// logic.  When the boolean is false, the first branch will be executed (unless
// this opcode is nested in a non-executed branch).
//
// <expression> notif [statements] [else [statements]] endif
//
// Note that, unlike for all non-conditional opcodes, this is executed even when
// it is on a non-executing branch so proper nesting is maintained.
//
// Data stack transformation: [... bool] -> [...]
// Conditional stack transformation: [...] -> [... OpCondValue]
func opcodeNotIf(op *ParsedOpcode, t *thread) error {
	condVal := opCondFalse
	if t.shouldExec(*op) {
		if t.isBranchExecuting() {
			ok, err := popIfBool(t)
			if err != nil {
				return err
			}

			if !ok {
				condVal = opCondTrue
			}
		} else {
			condVal = opCondSkip
		}
	}

	t.condStack = append(t.condStack, condVal)
	t.elseStack.PushBool(false)
	return nil
}

// opcodeElse inverts conditional execution for other half of if/else/endif.
//
// An error is returned if there has not already been a matching bscript.OpIF.
//
// Conditional stack transformation: [... OpCondValue] -> [... !OpCondValue]
func opcodeElse(op *ParsedOpcode, t *thread) error {
	if len(t.condStack) == 0 {
		return errs.NewError(errs.ErrUnbalancedConditional,
			"encountered opcode %s with no matching opcode to begin conditional execution", op.Name())
	}

	// Only one ELSE allowed in IF after genesis
	ok, err := t.elseStack.PopBool()
	if err != nil {
		return err
	}
	if ok {
		return errs.NewError(errs.ErrUnbalancedConditional,
			"encountered opcode %s with no matching opcode to begin conditional execution", op.Name())
	}

	conditionalIdx := len(t.condStack) - 1
	switch t.condStack[conditionalIdx] {
	case opCondTrue:
		t.condStack[conditionalIdx] = opCondFalse
	case opCondFalse:
		t.condStack[conditionalIdx] = opCondTrue
	case opCondSkip:
		// Value doesn't change in skip since it indicates this opcode
		// is nested in a non-executed branch.
	}

	t.elseStack.PushBool(true)
	return nil
}

// opcodeEndif terminates a conditional block, removing the value from the
// conditional execution stack.
//
// An error is returned if there has not already been a matching bscript.OpIF.
//
// Conditional stack transformation: [... OpCondValue] -> [...]
func opcodeEndif(op *ParsedOpcode, t *thread) error {
	if len(t.condStack) == 0 {
		return errs.NewError(errs.ErrUnbalancedConditional,
			"encountered opcode %s with no matching opcode to begin conditional execution", op.Name())
	}

	t.condStack = t.condStack[:len(t.condStack)-1]
	if _, err := t.elseStack.PopBool(); err != nil {
		return err
	}

	return nil
}

// abstractVerify examines the top item on the data stack as a boolean value and
// verifies it evaluates to true.  An error is returned either when there is no
// item on the stack or when that item evaluates to false.  In the latter case
// where the verification fails specifically due to the top item evaluating
// to false, the returned error will use the passed error code.
func abstractVerify(op *ParsedOpcode, t *thread, c errs.ErrorCode) error {
	verified, err := t.dstack.PopBool()
	if err != nil {
		return err
	}
	if !verified {
		return errs.NewError(c, "%s failed", op.Name())
	}

	return nil
}

// opcodeVerify examines the top item on the data stack as a boolean value and
// verifies it evaluates to true.  An error is returned if it does not.
func opcodeVerify(op *ParsedOpcode, t *thread) error {
	return abstractVerify(op, t, errs.ErrVerify)
}

// opcodeReturn returns an appropriate error since it is always an error to
// return early from a script.
func opcodeReturn(op *ParsedOpcode, t *thread) error {
	if !t.afterGenesis {
		return errs.NewError(errs.ErrEarlyReturn, "script returned early")
	}

	t.earlyReturnAfterGenesis = true
	if len(t.condStack) == 0 {
		// Terminate the execution as successful. The remaining of the script does not affect the validity (even in
		// presence of unbalanced IFs, invalid opcodes etc)
		return success()
	}

	return nil
}

// verifyLockTime is a helper function used to validate locktimes.
func verifyLockTime(txLockTime, threshold, lockTime int64) error {
	// The lockTimes in both the script and transaction must be of the same
	// type.
	if !((txLockTime < threshold && lockTime < threshold) ||
		(txLockTime >= threshold && lockTime >= threshold)) {
		return errs.NewError(errs.ErrUnsatisfiedLockTime,
			"mismatched locktime types -- tx locktime %d, stack locktime %d", txLockTime, lockTime)
	}

	if lockTime > txLockTime {
		return errs.NewError(errs.ErrUnsatisfiedLockTime,
			"locktime requirement not satisfied -- locktime is greater than the transaction locktime: %d > %d",
			lockTime, txLockTime)
	}

	return nil
}

// opcodeCheckLockTimeVerify compares the top item on the data stack to the
// LockTime field of the transaction containing the script signature
// validating if the transaction outputs are spendable yet.  If flag
// ScriptVerifyCheckLockTimeVerify is not set, the code continues as if bscript.OpNOP2
// were executed.
func opcodeCheckLockTimeVerify(op *ParsedOpcode, t *thread) error {
	// If the ScriptVerifyCheckLockTimeVerify script flag is not set, treat
	// opcode as bscript.OpNOP2 instead.
	if !t.hasFlag(scriptflag.VerifyCheckLockTimeVerify) || t.afterGenesis {
		if t.hasFlag(scriptflag.DiscourageUpgradableNops) {
			return errs.NewError(errs.ErrDiscourageUpgradableNOPs, "bscript.OpNOP2 reserved for soft-fork upgrades")
		}

		return nil
	}

	// The current transaction locktime is a uint32 resulting in a maximum
	// locktime of 2^32-1 (the year 2106).  However, scriptNums are signed
	// and therefore a standard 4-byte scriptNum would only support up to a
	// maximum of 2^31-1 (the year 2038).  Thus, a 5-byte scriptNum is used
	// here since it will support up to 2^39-1 which allows dates beyond the
	// current locktime limit.
	//
	// PeekByteArray is used here instead of PeekInt because we do not want
	// to be limited to a 4-byte integer for reasons specified above.
	so, err := t.dstack.PeekByteArray(0)
	if err != nil {
		return err
	}
	lockTime, err := makeScriptNum(so, t.dstack.verifyMinimalData, 5, t.afterGenesis)
	if err != nil {
		return err
	}

	// In the rare event that the argument needs to be < 0 due to some
	// arithmetic being done first, you can always use
	// 0 bscript.OpMAX bscript.OpCHECKLOCKTIMEVERIFY.
	if lockTime < 0 {
		return errs.NewError(errs.ErrNegativeLockTime, "negative lock time: %d", lockTime)
	}

	// The lock time field of a transaction is either a block height at
	// which the transaction is finalised or a timestamp depending on if the
	// value is before the interpreter.LockTimeThreshold.  When it is under the
	// threshold it is a block height.
	if err = verifyLockTime(int64(t.tx.LockTime), LockTimeThreshold, int64(lockTime)); err != nil {
		return err
	}

	// The lock time feature can also be disabled, thereby bypassing
	// bscript.OpCHECKLOCKTIMEVERIFY, if every transaction input has been finalised by
	// setting its sequence to the maximum value (bt.MaxTxInSequenceNum).  This
	// condition would result in the transaction being allowed into the blockchain
	// making the opcode ineffective.
	//
	// This condition is prevented by enforcing that the input being used by
	// the opcode is unlocked (its sequence number is less than the max
	// value).  This is sufficient to prove correctness without having to
	// check every input.
	//
	// NOTE: This implies that even if the transaction is not finalised due to
	// another input being unlocked, the opcode execution will still fail when the
	// input being used by the opcode is locked.
	if t.tx.Inputs[t.inputIdx].SequenceNumber == bt.MaxTxInSequenceNum {
		return errs.NewError(errs.ErrUnsatisfiedLockTime, "transaction input is finalised")
	}

	return nil
}

// opcodeCheckSequenceVerify compares the top item on the data stack to the
// LockTime field of the transaction containing the script signature
// validating if the transaction outputs are spendable yet.  If flag
// ScriptVerifyCheckSequenceVerify is not set, the code continues as if bscript.OpNOP3
// were executed.
func opcodeCheckSequenceVerify(op *ParsedOpcode, t *thread) error {
	// If the ScriptVerifyCheckSequenceVerify script flag is not set, treat
	// opcode as bscript.OpNOP3 instead.
	if !t.hasFlag(scriptflag.VerifyCheckSequenceVerify) || t.afterGenesis {
		if t.hasFlag(scriptflag.DiscourageUpgradableNops) {
			return errs.NewError(errs.ErrDiscourageUpgradableNOPs, "bscript.OpNOP3 reserved for soft-fork upgrades")
		}

		return nil
	}

	// The current transaction sequence is a uint32 resulting in a maximum
	// sequence of 2^32-1.  However, scriptNums are signed and therefore a
	// standard 4-byte scriptNum would only support up to a maximum of
	// 2^31-1.  Thus, a 5-byte scriptNum is used here since it will support
	// up to 2^39-1 which allows sequences beyond the current sequence
	// limit.
	//
	// PeekByteArray is used here instead of PeekInt because we do not want
	// to be limited to a 4-byte integer for reasons specified above.
	so, err := t.dstack.PeekByteArray(0)
	if err != nil {
		return err
	}
	stackSequence, err := makeScriptNum(so, t.dstack.verifyMinimalData, 5, t.afterGenesis)
	if err != nil {
		return err
	}

	// In the rare event that the argument needs to be < 0 due to some
	// arithmetic being done first, you can always use
	// 0 bscript.OpMAX bscript.OpCHECKSEQUENCEVERIFY.
	if stackSequence < 0 {
		return errs.NewError(errs.ErrNegativeLockTime, "negative sequence: %d", stackSequence)
	}

	sequence := int64(stackSequence)

	// To provide for future soft-fork extensibility, if the
	// operand has the disabled lock-time flag set,
	// CHECKSEQUENCEVERIFY behaves as a NOP.
	if sequence&int64(bt.SequenceLockTimeDisabled) != 0 {
		return nil
	}

	// Transaction version numbers not high enough to trigger CSV rules must
	// fail.
	if t.tx.Version < 2 {
		return errs.NewError(errs.ErrUnsatisfiedLockTime, "invalid transaction version: %d", t.tx.Version)
	}

	// Sequence numbers with their most significant bit set are not
	// consensus constrained. Testing that the transaction's sequence
	// number does not have this bit set prevents using this property
	// to get around a CHECKSEQUENCEVERIFY check.
	txSequence := int64(t.tx.Inputs[t.inputIdx].SequenceNumber)
	if txSequence&int64(bt.SequenceLockTimeDisabled) != 0 {
		return errs.NewError(errs.ErrUnsatisfiedLockTime,
			"transaction sequence has sequence locktime disabled bit set: 0x%x", txSequence)
	}

	// Mask off non-consensus bits before doing comparisons.
	lockTimeMask := int64(bt.SequenceLockTimeIsSeconds | bt.SequenceLockTimeMask)

	return verifyLockTime(txSequence&lockTimeMask, bt.SequenceLockTimeIsSeconds, sequence&lockTimeMask)
}

// opcodeToAltStack removes the top item from the main data stack and pushes it
// onto the alternate data stack.
//
// Main data stack transformation: [... x1 x2 x3] -> [... x1 x2]
// Alt data stack transformation:  [... y1 y2 y3] -> [... y1 y2 y3 x3]
func opcodeToAltStack(op *ParsedOpcode, t *thread) error {
	so, err := t.dstack.PopByteArray()
	if err != nil {
		return err
	}

	t.astack.PushByteArray(so)

	return nil
}

// opcodeFromAltStack removes the top item from the alternate data stack and
// pushes it onto the main data stack.
//
// Main data stack transformation: [... x1 x2 x3] -> [... x1 x2 x3 y3]
// Alt data stack transformation:  [... y1 y2 y3] -> [... y1 y2]
func opcodeFromAltStack(op *ParsedOpcode, t *thread) error {
	so, err := t.astack.PopByteArray()
	if err != nil {
		return err
	}

	t.dstack.PushByteArray(so)

	return nil
}

// opcode2Drop removes the top 2 items from the data stack.
//
// Stack transformation: [... x1 x2 x3] -> [... x1]
func opcode2Drop(op *ParsedOpcode, t *thread) error {
	return t.dstack.DropN(2)
}

// opcode2Dup duplicates the top 2 items on the data stack.
//
// Stack transformation: [... x1 x2 x3] -> [... x1 x2 x3 x2 x3]
func opcode2Dup(op *ParsedOpcode, t *thread) error {
	return t.dstack.DupN(2)
}

// opcode3Dup duplicates the top 3 items on the data stack.
//
// Stack transformation: [... x1 x2 x3] -> [... x1 x2 x3 x1 x2 x3]
func opcode3Dup(op *ParsedOpcode, t *thread) error {
	return t.dstack.DupN(3)
}

// opcode2Over duplicates the 2 items before the top 2 items on the data stack.
//
// Stack transformation: [... x1 x2 x3 x4] -> [... x1 x2 x3 x4 x1 x2]
func opcode2Over(op *ParsedOpcode, t *thread) error {
	return t.dstack.OverN(2)
}

// opcode2Rot rotates the top 6 items on the data stack to the left twice.
//
// Stack transformation: [... x1 x2 x3 x4 x5 x6] -> [... x3 x4 x5 x6 x1 x2]
func opcode2Rot(op *ParsedOpcode, t *thread) error {
	return t.dstack.RotN(2)
}

// opcode2Swap swaps the top 2 items on the data stack with the 2 that come
// before them.
//
// Stack transformation: [... x1 x2 x3 x4] -> [... x3 x4 x1 x2]
func opcode2Swap(op *ParsedOpcode, t *thread) error {
	return t.dstack.SwapN(2)
}

// opcodeIfDup duplicates the top item of the stack if it is not zero.
//
// Stack transformation (x1==0): [... x1] -> [... x1]
// Stack transformation (x1!=0): [... x1] -> [... x1 x1]
func opcodeIfDup(op *ParsedOpcode, t *thread) error {
	so, err := t.dstack.PeekByteArray(0)
	if err != nil {
		return err
	}

	// Push copy of data iff it isn't zero
	if asBool(so) {
		t.dstack.PushByteArray(so)
	}

	return nil
}

// opcodeDepth pushes the depth of the data stack prior to executing this
// opcode, encoded as a number, onto the data stack.
//
// Stack transformation: [...] -> [... <num of items on the stack>]
// Example with 2 items: [x1 x2] -> [x1 x2 2]
// Example with 3 items: [x1 x2 x3] -> [x1 x2 x3 3]
func opcodeDepth(op *ParsedOpcode, t *thread) error {
	t.dstack.PushInt(scriptNum(t.dstack.Depth()))
	return nil
}

// opcodeDrop removes the top item from the data stack.
//
// Stack transformation: [... x1 x2 x3] -> [... x1 x2]
func opcodeDrop(op *ParsedOpcode, t *thread) error {
	return t.dstack.DropN(1)
}

// opcodeDup duplicates the top item on the data stack.
//
// Stack transformation: [... x1 x2 x3] -> [... x1 x2 x3 x3]
func opcodeDup(op *ParsedOpcode, t *thread) error {
	return t.dstack.DupN(1)
}

// opcodeNip removes the item before the top item on the data stack.
//
// Stack transformation: [... x1 x2 x3] -> [... x1 x3]
func opcodeNip(op *ParsedOpcode, t *thread) error {
	return t.dstack.NipN(1)
}

// opcodeOver duplicates the item before the top item on the data stack.
//
// Stack transformation: [... x1 x2 x3] -> [... x1 x2 x3 x2]
func opcodeOver(op *ParsedOpcode, t *thread) error {
	return t.dstack.OverN(1)
}

// opcodePick treats the top item on the data stack as an integer and duplicates
// the item on the stack that number of items back to the top.
//
// Stack transformation: [xn ... x2 x1 x0 n] -> [xn ... x2 x1 x0 xn]
// Example with n=1: [x2 x1 x0 1] -> [x2 x1 x0 x1]
// Example with n=2: [x2 x1 x0 2] -> [x2 x1 x0 x2]
func opcodePick(op *ParsedOpcode, t *thread) error {
	val, err := t.dstack.PopInt()
	if err != nil {
		return err
	}

	return t.dstack.PickN(val.Int32())
}

// opcodeRoll treats the top item on the data stack as an integer and moves
// the item on the stack that number of items back to the top.
//
// Stack transformation: [xn ... x2 x1 x0 n] -> [... x2 x1 x0 xn]
// Example with n=1: [x2 x1 x0 1] -> [x2 x0 x1]
// Example with n=2: [x2 x1 x0 2] -> [x1 x0 x2]
func opcodeRoll(op *ParsedOpcode, t *thread) error {
	val, err := t.dstack.PopInt()
	if err != nil {
		return err
	}

	return t.dstack.RollN(val.Int32())
}

// opcodeRot rotates the top 3 items on the data stack to the left.
//
// Stack transformation: [... x1 x2 x3] -> [... x2 x3 x1]
func opcodeRot(op *ParsedOpcode, t *thread) error {
	return t.dstack.RotN(1)
}

// opcodeSwap swaps the top two items on the stack.
//
// Stack transformation: [... x1 x2] -> [... x2 x1]
func opcodeSwap(op *ParsedOpcode, t *thread) error {
	return t.dstack.SwapN(1)
}

// opcodeTuck inserts a duplicate of the top item of the data stack before the
// second-to-top item.
//
// Stack transformation: [... x1 x2] -> [... x2 x1 x2]
func opcodeTuck(op *ParsedOpcode, t *thread) error {
	return t.dstack.Tuck()
}

// opcodeCat concatenates two byte sequences. The result must
// not be larger than MaxScriptElementSize.
//
// Stack transformation: {Ox11} {0x22, 0x33} bscript.OpCAT -> 0x112233
func opcodeCat(op *ParsedOpcode, t *thread) error {
	b, err := t.dstack.PopByteArray()
	if err != nil {
		return err
	}

	a, err := t.dstack.PopByteArray()
	if err != nil {
		return err
	}

	c := bytes.Join([][]byte{a, b}, nil)
	if len(c) > t.cfg.MaxScriptElementSize() {
		return errs.NewError(errs.ErrElementTooBig,
			"concatenated size %d exceeds max allowed size %d", len(c), t.cfg.MaxScriptElementSize())
	}

	t.dstack.PushByteArray(c)
	return nil
}

// opcodeSplit splits the operand at the given position.
// This operation is the exact inverse of bscript.OpCAT
//
// Stack transformation: x n bscript.OpSPLIT -> x1 x2
func opcodeSplit(op *ParsedOpcode, t *thread) error {
	n, err := t.dstack.PopInt()
	if err != nil {
		return err
	}

	c, err := t.dstack.PopByteArray()
	if err != nil {
		return err
	}

	if n.Int32() > int32(len(c)) {
		return errs.NewError(errs.ErrNumberTooBig, "n is larger than length of array")
	}
	if n < 0 {
		return errs.NewError(errs.ErrNumberTooSmall, "n is negative")
	}

	a := c[:n]
	b := c[n:]
	t.dstack.PushByteArray(a)
	t.dstack.PushByteArray(b)

	return nil
}

// opcodeNum2Bin converts the numeric value into a byte sequence of a
// certain size, taking account of the sign bit. The byte sequence
// produced uses the little-endian encoding.
//
// Stack transformation: a b bscript.OpNUM2BIN -> x
<<<<<<< HEAD
func opcodeNum2bin(op *ParsedOp, t *thread) error {
	//n, err := t.dstack.PopInt()
	n, err := t.dstack.PopNumber()
=======
func opcodeNum2bin(op *ParsedOpcode, t *thread) error {
	n, err := t.dstack.PopInt()
>>>>>>> 4f458d24
	if err != nil {
		return err
	}

	a, err := t.dstack.PopByteArray()
	if err != nil {
		return err
	}

<<<<<<< HEAD
	//size := int(n.Int32())
	if n.GreaterThanInt(int64(t.cfg.MaxScriptElementSize())) {
		//if size > t.cfg.MaxScriptElementSize() {
=======
	size := int(n.Int32())
	if size > t.cfg.MaxScriptElementSize() {
>>>>>>> 4f458d24
		return errs.NewError(errs.ErrNumberTooBig, "n is larger than the max of %d", t.cfg.MaxScriptElementSize())
	}

	// encode a as a script num so that we we take the bytes it
	// will be minimally encoded.
	sn, err := makeScriptNum(a, false, len(a), t.afterGenesis)
	if err != nil {
		return err
	}

	b := sn.Bytes()
	if n.LessThanInt(int64(len(b))) {
		return errs.NewError(errs.ErrNumberTooSmall, "cannot fit it into n sized array")
	}
	if n.EqualInt(int64(len(b))) {
		t.dstack.PushByteArray(b)
		return nil
	}

	signbit := byte(0x00)
	if len(b) > 0 {
		signbit = b[0] & 0x80
		b[len(b)-1] &= 0x7f
	}

	for n.GreaterThanInt(int64(len(b) + 1)) {
		//for len(b) < size-1 {
		b = append(b, 0x00)
	}

	b = append(b, signbit)

	t.dstack.PushByteArray(b)
	return nil
}

// opcodeBin2num converts the byte sequence into a numeric value,
// including minimal encoding. The byte sequence must encode the
// value in little-endian encoding.
//
// Stack transformation: a bscript.OpBIN2NUM -> x
func opcodeBin2num(op *ParsedOpcode, t *thread) error {
	a, err := t.dstack.PopByteArray()
	if err != nil {
		return err
	}

<<<<<<< HEAD
	//n, err := makeScriptNum(a, false, len(a))
	//if err != nil {
	//	return err
	//}

	//t.dstack.PushInt(n)

	b := minimallyEncode(a)
	if len(b) > t.cfg.MaxScriptNumberLength() {
=======
	n, err := makeScriptNum(a, false, len(a))
	if err != nil {
		return err
	}
	if len(n.Bytes()) > t.cfg.MaxScriptNumberLength() {
>>>>>>> 4f458d24
		return errs.NewError(errs.ErrNumberTooBig, "script numbers are limited to %d bytes", t.cfg.MaxScriptNumberLength())
	}

	t.dstack.PushByteArray(b)
	return nil
}

// opcodeSize pushes the size of the top item of the data stack onto the data
// stack.
//
// Stack transformation: [... x1] -> [... x1 len(x1)]
func opcodeSize(op *ParsedOpcode, t *thread) error {
	so, err := t.dstack.PeekByteArray(0)
	if err != nil {
		return err
	}

	t.dstack.PushInt(scriptNum(len(so)))
	return nil
}

// opcodeInvert flips all of the top stack item's bits
//
// Stack transformation: a -> ~a
func opcodeInvert(op *ParsedOpcode, t *thread) error {
	ba, err := t.dstack.PeekByteArray(0)
	if err != nil {
		return err
	}

	for i := range ba {
		ba[i] = ba[i] ^ 0xFF
	}

	return nil
}

// opcodeAnd executes a boolean and between each bit in the operands
//
// Stack transformation: x1 x2 bscript.OpAND -> out
func opcodeAnd(op *ParsedOpcode, t *thread) error { //nolint:dupl // to keep functionality with function signature
	a, err := t.dstack.PopByteArray()
	if err != nil {
		return err
	}

	b, err := t.dstack.PopByteArray()
	if err != nil {
		return err
	}

	if len(a) != len(b) {
		return errs.NewError(errs.ErrInvalidInputLength, "byte arrays are not the same length")
	}

	c := make([]byte, len(a))
	for i := range a {
		c[i] = a[i] & b[i]
	}

	t.dstack.PushByteArray(c)
	return nil
}

// opcodeOr executes a boolean or between each bit in the operands
//
// Stack transformation: x1 x2 bscript.OpOR -> out
func opcodeOr(op *ParsedOpcode, t *thread) error { //nolint:dupl // to keep functionality with function signature
	a, err := t.dstack.PopByteArray()
	if err != nil {
		return err
	}

	b, err := t.dstack.PopByteArray()
	if err != nil {
		return err
	}

	if len(a) != len(b) {
		return errs.NewError(errs.ErrInvalidInputLength, "byte arrays are not the same length")
	}

	c := make([]byte, len(a))
	for i := range a {
		c[i] = a[i] | b[i]
	}

	t.dstack.PushByteArray(c)
	return nil
}

// opcodeXor executes a boolean xor between each bit in the operands
//
// Stack transformation: x1 x2 bscript.OpXOR -> out
func opcodeXor(op *ParsedOpcode, t *thread) error { //nolint:dupl // to keep functionality with function signature
	a, err := t.dstack.PopByteArray()
	if err != nil {
		return err
	}

	b, err := t.dstack.PopByteArray()
	if err != nil {
		return err
	}

	if len(a) != len(b) {
		return errs.NewError(errs.ErrInvalidInputLength, "byte arrays are not the same length")
	}

	c := make([]byte, len(a))
	for i := range a {
		c[i] = a[i] ^ b[i]
	}

	t.dstack.PushByteArray(c)
	return nil
}

// opcodeEqual removes the top 2 items of the data stack, compares them as raw
// bytes, and pushes the result, encoded as a boolean, back to the stack.
//
// Stack transformation: [... x1 x2] -> [... bool]
func opcodeEqual(op *ParsedOpcode, t *thread) error {
	a, err := t.dstack.PopByteArray()
	if err != nil {
		return err
	}

	b, err := t.dstack.PopByteArray()
	if err != nil {
		return err
	}

	t.dstack.PushBool(bytes.Equal(a, b))
	return nil
}

// opcodeEqualVerify is a combination of opcodeEqual and opcodeVerify.
// Specifically, it removes the top 2 items of the data stack, compares them,
// and pushes the result, encoded as a boolean, back to the stack.  Then, it
// examines the top item on the data stack as a boolean value and verifies it
// evaluates to true.  An error is returned if it does not.
//
// Stack transformation: [... x1 x2] -> [... bool] -> [...]
func opcodeEqualVerify(op *ParsedOpcode, t *thread) error {
	if err := opcodeEqual(op, t); err != nil {
		return err
	}

	return abstractVerify(op, t, errs.ErrEqualVerify)
}

// opcode1Add treats the top item on the data stack as an integer and replaces
// it with its incremented value (plus 1).
//
// Stack transformation: [... x1 x2] -> [... x1 x2+1]
<<<<<<< HEAD
func opcode1Add(op *ParsedOp, t *thread) error {
	m, err := t.dstack.PopNumber()
=======
func opcode1Add(op *ParsedOpcode, t *thread) error {
	m, err := t.dstack.PopInt()
>>>>>>> 4f458d24
	if err != nil {
		return err
	}

	t.dstack.PushNumber(m.Incr())
	return nil
}

// opcode1Sub treats the top item on the data stack as an integer and replaces
// it with its decremented value (minus 1).
//
// Stack transformation: [... x1 x2] -> [... x1 x2-1]
<<<<<<< HEAD
func opcode1Sub(op *ParsedOp, t *thread) error {
	m, err := t.dstack.PopNumber()
=======
func opcode1Sub(op *ParsedOpcode, t *thread) error {
	m, err := t.dstack.PopInt()
>>>>>>> 4f458d24
	if err != nil {
		return err
	}

	t.dstack.PushNumber(m.Decr())
	return nil
}

// opcodeNegate treats the top item on the data stack as an integer and replaces
// it with its negation.
//
// Stack transformation: [... x1 x2] -> [... x1 -x2]
<<<<<<< HEAD
func opcodeNegate(op *ParsedOp, t *thread) error {
	m, err := t.dstack.PopNumber()
=======
func opcodeNegate(op *ParsedOpcode, t *thread) error {
	m, err := t.dstack.PopInt()
>>>>>>> 4f458d24
	if err != nil {
		return err
	}

	t.dstack.PushNumber(m.Neg())
	return nil
}

// opcodeAbs treats the top item on the data stack as an integer and replaces it
// it with its absolute value.
//
// Stack transformation: [... x1 x2] -> [... x1 abs(x2)]
<<<<<<< HEAD
func opcodeAbs(op *ParsedOp, t *thread) error {
	m, err := t.dstack.PopNumber()
=======
func opcodeAbs(op *ParsedOpcode, t *thread) error {
	m, err := t.dstack.PopInt()
>>>>>>> 4f458d24
	if err != nil {
		return err
	}

	t.dstack.PushNumber(m.Abs())
	return nil
}

// opcodeNot treats the top item on the data stack as an integer and replaces
// it with its "inverted" value (0 becomes 1, non-zero becomes 0).
//
// NOTE: While it would probably make more sense to treat the top item as a
// boolean, and push the opposite, which is really what the intention of this
// opcode is, it is extremely important that is not done because integers are
// interpreted differently than booleans and the consensus rules for this opcode
// dictate the item is interpreted as an integer.
//
// Stack transformation (x2==0): [... x1 0] -> [... x1 1]
// Stack transformation (x2!=0): [... x1 1] -> [... x1 0]
// Stack transformation (x2!=0): [... x1 17] -> [... x1 0]
func opcodeNot(op *ParsedOpcode, t *thread) error {
	m, err := t.dstack.PopInt()
	if err != nil {
		return err
	}

	var n scriptNum
	if m == 0 {
		n = 1
	}

	t.dstack.PushInt(n)
	return nil
}

// opcode0NotEqual treats the top item on the data stack as an integer and
// replaces it with either a 0 if it is zero, or a 1 if it is not zero.
//
// Stack transformation (x2==0): [... x1 0] -> [... x1 0]
// Stack transformation (x2!=0): [... x1 1] -> [... x1 1]
// Stack transformation (x2!=0): [... x1 17] -> [... x1 1]
func opcode0NotEqual(op *ParsedOpcode, t *thread) error {
	m, err := t.dstack.PopInt()
	if err != nil {
		return err
	}

	if m != 0 {
		m = 1
	}

	t.dstack.PushInt(m)
	return nil
}

// opcodeAdd treats the top two items on the data stack as integers and replaces
// them with their sum.
//
// Stack transformation: [... x1 x2] -> [... x1+x2]
<<<<<<< HEAD
func opcodeAdd(op *ParsedOp, t *thread) error {
	v0, err := t.dstack.PopNumber()
=======
func opcodeAdd(op *ParsedOpcode, t *thread) error {
	v0, err := t.dstack.PopInt()
>>>>>>> 4f458d24
	if err != nil {
		return err
	}

	v1, err := t.dstack.PopNumber()
	if err != nil {
		return err
	}

	t.dstack.PushNumber(v0.Add(v1))
	return nil
}

// opcodeSub treats the top two items on the data stack as integers and replaces
// them with the result of subtracting the top entry from the second-to-top
// entry.
//
// Stack transformation: [... x1 x2] -> [... x1-x2]
<<<<<<< HEAD
func opcodeSub(op *ParsedOp, t *thread) error {
	v0, err := t.dstack.PopNumber()
=======
func opcodeSub(op *ParsedOpcode, t *thread) error {
	v0, err := t.dstack.PopInt()
>>>>>>> 4f458d24
	if err != nil {
		return err
	}

	v1, err := t.dstack.PopNumber()
	if err != nil {
		return err
	}

	t.dstack.PushNumber(v1.Sub(v0))
	return nil
}

// opcodeMul treats the top two items on the data stack as integers and replaces
// them with the result of subtracting the top entry from the second-to-top
// entry.
<<<<<<< HEAD
func opcodeMul(op *ParsedOp, t *thread) error {
	n1, err := t.dstack.PopNumber()
=======
func opcodeMul(op *ParsedOpcode, t *thread) error {
	n1, err := t.dstack.PopInt()
>>>>>>> 4f458d24
	if err != nil {
		return err
	}

	n2, err := t.dstack.PopNumber()
	if err != nil {
		return err
	}

	t.dstack.PushNumber(n1.Mul(n2))
	return nil
}

// opcodeDiv return the integer quotient of a and b. If the result
// would be a non-integer it is rounded towards zero.
//
// Stack transformation: a b bscript.OpDIV -> out
<<<<<<< HEAD
func opcodeDiv(op *ParsedOp, t *thread) error {
	b, err := t.dstack.PopNumber()
=======
func opcodeDiv(op *ParsedOpcode, t *thread) error {
	b, err := t.dstack.PopInt()
>>>>>>> 4f458d24
	if err != nil {
		return err
	}

	a, err := t.dstack.PopNumber()
	if err != nil {
		return err
	}

	if b.IsZero() {
		return errs.NewError(errs.ErrDivideByZero, "divide by zero")
	}

	t.dstack.PushNumber(a.Div(b))
	return nil
}

// opcodeMod returns the remainder after dividing a by b. The output will
// be represented using the least number of bytes required.
//
// Stack transformation: a b bscript.OpMOD -> out
<<<<<<< HEAD
func opcodeMod(op *ParsedOp, t *thread) error {
	b, err := t.dstack.PopNumber()
=======
func opcodeMod(op *ParsedOpcode, t *thread) error {
	b, err := t.dstack.PopInt()
>>>>>>> 4f458d24
	if err != nil {
		return err
	}

	a, err := t.dstack.PopNumber()
	if err != nil {
		return err
	}

	if b.IsZero() {
		return errs.NewError(errs.ErrDivideByZero, "mod by zero")
	}

	t.dstack.PushNumber(a.Mod(b))
	return nil
}

func opcodeLShift(op *ParsedOpcode, t *thread) error {
	n, err := t.dstack.PopInt()
	if err != nil {
		return err
	}

	if n.Int32() < 0 {
		return errs.NewError(errs.ErrNumberTooSmall, "n less than 0")
	}

	x, err := t.dstack.PopByteArray()
	if err != nil {
		return err
	}

	l := len(x)
	for i := 0; i < l-1; i++ {
		x[i] = x[i]<<n | x[i+1]>>(8-n)
	}
	x[l-1] <<= n

	t.dstack.PushByteArray(x)
	return nil
}

func opcodeRShift(op *ParsedOpcode, t *thread) error {
	n, err := t.dstack.PopInt()
	if err != nil {
		return err
	}

	if n.Int32() < 0 {
		return errs.NewError(errs.ErrNumberTooSmall, "n less than 0")
	}

	x, err := t.dstack.PopByteArray()
	if err != nil {
		return err
	}

	l := len(x)
	for i := l - 1; i > 0; i-- {
		x[i] = x[i]>>n | x[i-1]<<(8-n)
	}
	x[0] >>= n

	t.dstack.PushByteArray(x)
	return nil
}

// opcodeBoolAnd treats the top two items on the data stack as integers.  When
// both of them are not zero, they are replaced with a 1, otherwise a 0.
//
// Stack transformation (x1==0, x2==0): [... 0 0] -> [... 0]
// Stack transformation (x1!=0, x2==0): [... 5 0] -> [... 0]
// Stack transformation (x1==0, x2!=0): [... 0 7] -> [... 0]
// Stack transformation (x1!=0, x2!=0): [... 4 8] -> [... 1]
func opcodeBoolAnd(op *ParsedOpcode, t *thread) error {
	v0, err := t.dstack.PopInt()
	if err != nil {
		return err
	}

	v1, err := t.dstack.PopInt()
	if err != nil {
		return err
	}

	var n scriptNum
	if v0 != 0 && v1 != 0 {
		n = 1
	}

	t.dstack.PushInt(n)
	return nil
}

// opcodeBoolOr treats the top two items on the data stack as integers.  When
// either of them are not zero, they are replaced with a 1, otherwise a 0.
//
// Stack transformation (x1==0, x2==0): [... 0 0] -> [... 0]
// Stack transformation (x1!=0, x2==0): [... 5 0] -> [... 1]
// Stack transformation (x1==0, x2!=0): [... 0 7] -> [... 1]
// Stack transformation (x1!=0, x2!=0): [... 4 8] -> [... 1]
func opcodeBoolOr(op *ParsedOpcode, t *thread) error {
	v0, err := t.dstack.PopInt()
	if err != nil {
		return err
	}

	v1, err := t.dstack.PopInt()
	if err != nil {
		return err
	}

	var n scriptNum
	if v0 != 0 || v1 != 0 {
		n = 1
	}

	t.dstack.PushInt(n)
	return nil
}

// opcodeNumEqual treats the top two items on the data stack as integers.  When
// they are equal, they are replaced with a 1, otherwise a 0.
//
// Stack transformation (x1==x2): [... 5 5] -> [... 1]
// Stack transformation (x1!=x2): [... 5 7] -> [... 0]
<<<<<<< HEAD
func opcodeNumEqual(op *ParsedOp, t *thread) error {
	//v0, err := t.dstack.PopInt()
	v0, err := t.dstack.PopNumber()
=======
func opcodeNumEqual(op *ParsedOpcode, t *thread) error {
	v0, err := t.dstack.PopInt()
>>>>>>> 4f458d24
	if err != nil {
		return err
	}

	//v1, err := t.dstack.PopInt()
	v1, err := t.dstack.PopNumber()
	if err != nil {
		return err
	}

	var n scriptNum
	if v0.Equal(v1) {
		n = 1
	}

	t.dstack.PushInt(n)
	return nil
}

// opcodeNumEqualVerify is a combination of opcodeNumEqual and opcodeVerify.
//
// Specifically, treats the top two items on the data stack as integers.  When
// they are equal, they are replaced with a 1, otherwise a 0.  Then, it examines
// the top item on the data stack as a boolean value and verifies it evaluates
// to true.  An error is returned if it does not.
//
// Stack transformation: [... x1 x2] -> [... bool] -> [...]
func opcodeNumEqualVerify(op *ParsedOpcode, t *thread) error {
	if err := opcodeNumEqual(op, t); err != nil {
		return err
	}

	return abstractVerify(op, t, errs.ErrNumEqualVerify)
}

// opcodeNumNotEqual treats the top two items on the data stack as integers.
// When they are NOT equal, they are replaced with a 1, otherwise a 0.
//
// Stack transformation (x1==x2): [... 5 5] -> [... 0]
// Stack transformation (x1!=x2): [... 5 7] -> [... 1]
<<<<<<< HEAD
func opcodeNumNotEqual(op *ParsedOp, t *thread) error {
	//v0, err := t.dstack.PopInt()
	v0, err := t.dstack.PopNumber()
=======
func opcodeNumNotEqual(op *ParsedOpcode, t *thread) error {
	v0, err := t.dstack.PopInt()
>>>>>>> 4f458d24
	if err != nil {
		return err
	}

	//v1, err := t.dstack.PopInt()
	v1, err := t.dstack.PopNumber()
	if err != nil {
		return err
	}

	var n scriptNum
	if !v0.Equal(v1) {
		n = 1
	}

	t.dstack.PushInt(n)
	return nil
}

// opcodeLessThan treats the top two items on the data stack as integers.  When
// the second-to-top item is less than the top item, they are replaced with a 1,
// otherwise a 0.
//
// Stack transformation: [... x1 x2] -> [... bool]
<<<<<<< HEAD
func opcodeLessThan(op *ParsedOp, t *thread) error {
	v0, err := t.dstack.PopNumber()
=======
func opcodeLessThan(op *ParsedOpcode, t *thread) error {
	v0, err := t.dstack.PopInt()
>>>>>>> 4f458d24
	if err != nil {
		return err
	}

	v1, err := t.dstack.PopNumber()
	if err != nil {
		return err
	}

	var n scriptNum
	if v1.LessThan(v0) {
		n = 1
	}

	t.dstack.PushInt(n)
	return nil
}

// opcodeGreaterThan treats the top two items on the data stack as integers.
// When the second-to-top item is greater than the top item, they are replaced
// with a 1, otherwise a 0.
//
// Stack transformation: [... x1 x2] -> [... bool]
<<<<<<< HEAD
func opcodeGreaterThan(op *ParsedOp, t *thread) error {
	v0, err := t.dstack.PopNumber()
=======
func opcodeGreaterThan(op *ParsedOpcode, t *thread) error {
	v0, err := t.dstack.PopInt()
>>>>>>> 4f458d24
	if err != nil {
		return err
	}

	v1, err := t.dstack.PopNumber()
	if err != nil {
		return err
	}

	var n scriptNum
	if v1.GreaterThan(v0) {
		n = 1
	}

	t.dstack.PushInt(n)
	return nil
}

// opcodeLessThanOrEqual treats the top two items on the data stack as integers.
// When the second-to-top item is less than or equal to the top item, they are
// replaced with a 1, otherwise a 0.
//
// Stack transformation: [... x1 x2] -> [... bool]
<<<<<<< HEAD
func opcodeLessThanOrEqual(op *ParsedOp, t *thread) error {
	v0, err := t.dstack.PopNumber()
=======
func opcodeLessThanOrEqual(op *ParsedOpcode, t *thread) error {
	v0, err := t.dstack.PopInt()
>>>>>>> 4f458d24
	if err != nil {
		return err
	}

	v1, err := t.dstack.PopNumber()
	if err != nil {
		return err
	}

	var n scriptNum
	if v1.LessThanOrEqual(v0) {
		n = 1
	}

	t.dstack.PushInt(n)
	return nil
}

// opcodeGreaterThanOrEqual treats the top two items on the data stack as
// integers.  When the second-to-top item is greater than or equal to the top
// item, they are replaced with a 1, otherwise a 0.
//
// Stack transformation: [... x1 x2] -> [... bool]
<<<<<<< HEAD
func opcodeGreaterThanOrEqual(op *ParsedOp, t *thread) error {
	v0, err := t.dstack.PopNumber()
=======
func opcodeGreaterThanOrEqual(op *ParsedOpcode, t *thread) error {
	v0, err := t.dstack.PopInt()
>>>>>>> 4f458d24
	if err != nil {
		return err
	}

	v1, err := t.dstack.PopNumber()
	if err != nil {
		return err
	}

	var n scriptNum
	if v1.GreaterThanOrEqual(v0) {
		n = 1
	}

	t.dstack.PushInt(n)
	return nil
}

// opcodeMin treats the top two items on the data stack as integers and replaces
// them with the minimum of the two.
//
// Stack transformation: [... x1 x2] -> [... min(x1, x2)]
func opcodeMin(op *ParsedOpcode, t *thread) error {
	v0, err := t.dstack.PopInt()
	if err != nil {
		return err
	}

	v1, err := t.dstack.PopInt()
	if err != nil {
		return err
	}

	n := v0
	if v1 < v0 {
		n = v1
	}

	t.dstack.PushInt(n)
	return nil
}

// opcodeMax treats the top two items on the data stack as integers and replaces
// them with the maximum of the two.
//
// Stack transformation: [... x1 x2] -> [... max(x1, x2)]
func opcodeMax(op *ParsedOpcode, t *thread) error {
	v0, err := t.dstack.PopInt()
	if err != nil {
		return err
	}

	v1, err := t.dstack.PopInt()
	if err != nil {
		return err
	}

	n := v0
	if v1 > v0 {
		n = v1
	}

	t.dstack.PushInt(n)
	return nil
}

// opcodeWithin treats the top 3 items on the data stack as integers.  When the
// value to test is within the specified range (left inclusive), they are
// replaced with a 1, otherwise a 0.
//
// The top item is the max value, the second-top-item is the minimum value, and
// the third-to-top item is the value to test.
//
// Stack transformation: [... x1 min max] -> [... bool]
func opcodeWithin(op *ParsedOpcode, t *thread) error {
	maxVal, err := t.dstack.PopInt()
	if err != nil {
		return err
	}

	minVal, err := t.dstack.PopInt()
	if err != nil {
		return err
	}

	x, err := t.dstack.PopInt()
	if err != nil {
		return err
	}

	var n int
	if minVal <= x && x < maxVal {
		n = 1
	}

	t.dstack.PushInt(scriptNum(n))
	return nil
}

// calcHash calculates the hash of hasher over buf.
func calcHash(buf []byte, hasher hash.Hash) []byte {
	hasher.Write(buf)
	return hasher.Sum(nil)
}

// opcodeRipemd160 treats the top item of the data stack as raw bytes and
// replaces it with ripemd160(data).
//
// Stack transformation: [... x1] -> [... ripemd160(x1)]
func opcodeRipemd160(op *ParsedOpcode, t *thread) error {
	buf, err := t.dstack.PopByteArray()
	if err != nil {
		return err
	}

	t.dstack.PushByteArray(calcHash(buf, ripemd160.New()))
	return nil
}

// opcodeSha1 treats the top item of the data stack as raw bytes and replaces it
// with sha1(data).
//
// Stack transformation: [... x1] -> [... sha1(x1)]
func opcodeSha1(op *ParsedOpcode, t *thread) error {
	buf, err := t.dstack.PopByteArray()
	if err != nil {
		return err
	}

	hash := sha1.Sum(buf) // nolint:gosec // operation is for sha1
	t.dstack.PushByteArray(hash[:])
	return nil
}

// opcodeSha256 treats the top item of the data stack as raw bytes and replaces
// it with sha256(data).
//
// Stack transformation: [... x1] -> [... sha256(x1)]
func opcodeSha256(op *ParsedOpcode, t *thread) error {
	buf, err := t.dstack.PopByteArray()
	if err != nil {
		return err
	}

	hash := sha256.Sum256(buf)
	t.dstack.PushByteArray(hash[:])
	return nil
}

// opcodeHash160 treats the top item of the data stack as raw bytes and replaces
// it with ripemd160(sha256(data)).
//
// Stack transformation: [... x1] -> [... ripemd160(sha256(x1))]
func opcodeHash160(op *ParsedOpcode, t *thread) error {
	buf, err := t.dstack.PopByteArray()
	if err != nil {
		return err
	}

	hash := sha256.Sum256(buf)
	t.dstack.PushByteArray(calcHash(hash[:], ripemd160.New()))
	return nil
}

// opcodeHash256 treats the top item of the data stack as raw bytes and replaces
// it with sha256(sha256(data)).
//
// Stack transformation: [... x1] -> [... sha256(sha256(x1))]
func opcodeHash256(op *ParsedOpcode, t *thread) error {
	buf, err := t.dstack.PopByteArray()
	if err != nil {
		return err
	}

	t.dstack.PushByteArray(crypto.Sha256d(buf))
	return nil
}

// opcodeCodeSeparator stores the current script offset as the most recently
// seen bscript.OpCODESEPARATOR which is used during signature checking.
//
// This opcode does not change the contents of the data stack.
func opcodeCodeSeparator(op *ParsedOpcode, t *thread) error {
	t.lastCodeSep = t.scriptOff
	return nil
}

// opcodeCheckSig treats the top 2 items on the stack as a public key and a
// signature and replaces them with a bool which indicates if the signature was
// successfully verified.
//
// The process of verifying a signature requires calculating a signature hash in
// the same way the transaction signer did.  It involves hashing portions of the
// transaction based on the hash type byte (which is the final byte of the
// signature) and the portion of the script starting from the most recent
// bscript.OpCODESEPARATOR (or the beginning of the script if there are none) to the
// end of the script (with any other bscript.OpCODESEPARATORs removed).  Once this
// "script hash" is calculated, the signature is checked using standard
// cryptographic methods against the provided public key.
//
// Stack transformation: [... signature pubkey] -> [... bool]
func opcodeCheckSig(op *ParsedOpcode, t *thread) error {
	pkBytes, err := t.dstack.PopByteArray()
	if err != nil {
		return err
	}

	fullSigBytes, err := t.dstack.PopByteArray()
	if err != nil {
		return err
	}

	// The signature actually needs needs to be longer than this, but at
	// least 1 byte is needed for the hash type below.  The full length is
	// checked depending on the script flags and upon parsing the signature.
	if len(fullSigBytes) < 1 {
		t.dstack.PushBool(false)
		return nil
	}

	// Trim off hashtype from the signature string and check if the
	// signature and pubkey conform to the strict encoding requirements
	// depending on the flags.
	//
	// NOTE: When the strict encoding flags are set, any errors in the
	// signature or public encoding here result in an immediate script error
	// (and thus no result bool is pushed to the data stack).  This differs
	// from the logic below where any errors in parsing the signature is
	// treated as the signature failure resulting in false being pushed to
	// the data stack.  This is required because the more general script
	// validation consensus rules do not have the new strict encoding
	// requirements enabled by the flags.
	shf := sighash.Flag(fullSigBytes[len(fullSigBytes)-1])
	sigBytes := fullSigBytes[:len(fullSigBytes)-1]
	if err = t.checkHashTypeEncoding(shf); err != nil {
		return err
	}
	if err = t.checkSignatureEncoding(sigBytes); err != nil {
		return err
	}
	if err = t.checkPubKeyEncoding(pkBytes); err != nil {
		return err
	}

	// Get script starting from the most recent bscript.OpCODESEPARATOR.
	subScript := t.subScript()

	// Generate the signature hash based on the signature hash type.
	var hash []byte

	// Remove the signature since there is no way for a signature
	// to sign itself.
	if !t.hasFlag(scriptflag.EnableSighashForkID) || !shf.Has(sighash.ForkID) {
		subScript = subScript.removeOpcodeByData(fullSigBytes)
		subScript = subScript.removeOpcode(bscript.OpCODESEPARATOR)
	}

	up, err := t.scriptParser.Unparse(subScript)
	if err != nil {
		return err
	}

	txCopy := t.tx.Clone()
	txCopy.Inputs[t.inputIdx].PreviousTxScript = up

	hash, err = txCopy.CalcInputSignatureHash(uint32(t.inputIdx), shf)
	if err != nil {
		t.dstack.PushBool(false)
		return err
	}

	pubKey, err := bec.ParsePubKey(pkBytes, bec.S256())
	if err != nil {
		t.dstack.PushBool(false)
		return nil //nolint:nilerr // only need a false push in this case
	}

	var signature *bec.Signature
	if t.hasAny(scriptflag.VerifyStrictEncoding, scriptflag.VerifyDERSignatures) {
		signature, err = bec.ParseDERSignature(sigBytes, bec.S256())
	} else {
		signature, err = bec.ParseSignature(sigBytes, bec.S256())
	}
	if err != nil {
		t.dstack.PushBool(false)
		return nil //nolint:nilerr // only need a false push in this case
	}

	ok := signature.Verify(hash, pubKey)
	if !ok && t.hasFlag(scriptflag.VerifyNullFail) && len(sigBytes) > 0 {
		return errs.NewError(errs.ErrNullFail, "signature not empty on failed checksig")
	}

	t.dstack.PushBool(ok)
	return nil
}

// opcodeCheckSigVerify is a combination of opcodeCheckSig and opcodeVerify.
// The opcodeCheckSig function is invoked followed by opcodeVerify.  See the
// documentation for each of those opcodes for more details.
//
// Stack transformation: signature pubkey] -> [... bool] -> [...]
func opcodeCheckSigVerify(op *ParsedOpcode, t *thread) error {
	if err := opcodeCheckSig(op, t); err != nil {
		return err
	}

	return abstractVerify(op, t, errs.ErrCheckSigVerify)
}

// parsedSigInfo houses a raw signature along with its parsed form and a flag
// for whether or not it has already been parsed.  It is used to prevent parsing
// the same signature multiple times when verifying a multisig.
type parsedSigInfo struct {
	signature       []byte
	parsedSignature *bec.Signature
	parsed          bool
}

// opcodeCheckMultiSig treats the top item on the stack as an integer number of
// public keys, followed by that many entries as raw data representing the public
// keys, followed by the integer number of signatures, followed by that many
// entries as raw data representing the signatures.
//
// Due to a bug in the original Satoshi client implementation, an additional
// dummy argument is also required by the consensus rules, although it is not
// used.  The dummy value SHOULD be an bscript.Op0, although that is not required by
// the consensus rules.  When the ScriptStrictMultiSig flag is set, it must be
// bscript.Op0.
//
// All of the aforementioned stack items are replaced with a bool which
// indicates if the requisite number of signatures were successfully verified.
//
// See the opcodeCheckSigVerify documentation for more details about the process
// for verifying each signature.
//
// Stack transformation:
// [... dummy [sig ...] numsigs [pubkey ...] numpubkeys] -> [... bool]
func opcodeCheckMultiSig(op *ParsedOpcode, t *thread) error {
	numKeys, err := t.dstack.PopInt()
	if err != nil {
		return err
	}

	numPubKeys := int(numKeys.Int32())
	if numPubKeys < 0 {
		return errs.NewError(errs.ErrInvalidPubKeyCount, "number of pubkeys %d is negative", numPubKeys)
	}
	if numPubKeys > t.cfg.MaxPubKeysPerMultiSig() {
		return errs.NewError(
			errs.ErrInvalidPubKeyCount,
			"too many pubkeys: %d > %d",
			numPubKeys, t.cfg.MaxPubKeysPerMultiSig(),
		)
	}
	t.numOps += numPubKeys
	if t.numOps > t.cfg.MaxOps() {
		return errs.NewError(errs.ErrTooManyOperations, "exceeded max operation limit of %d", t.cfg.MaxOps())
	}

	pubKeys := make([][]byte, 0, numPubKeys)
	for i := 0; i < numPubKeys; i++ {
		pubKey, err := t.dstack.PopByteArray() //nolint:govet // ignore shadowed error
		if err != nil {
			return err
		}
		pubKeys = append(pubKeys, pubKey)
	}

	numSigs, err := t.dstack.PopInt()
	if err != nil {
		return err
	}

	numSignatures := int(numSigs.Int32())
	if numSignatures < 0 {
		return errs.NewError(errs.ErrInvalidSignatureCount, "number of signatures %d is negative", numSignatures)
	}
	if numSignatures > numPubKeys {
		return errs.NewError(
			errs.ErrInvalidSignatureCount,
			"more signatures than pubkeys: %d > %d",
			numSignatures, numPubKeys,
		)
	}

	signatures := make([]*parsedSigInfo, 0, numSignatures)
	for i := 0; i < numSignatures; i++ {
		signature, err := t.dstack.PopByteArray() //nolint:govet // ignore shadowed error
		if err != nil {
			return err
		}
		sigInfo := &parsedSigInfo{signature: signature}
		signatures = append(signatures, sigInfo)
	}

	// A bug in the original Satoshi client implementation means one more
	// stack value than should be used must be popped.  Unfortunately, this
	// buggy behaviour is now part of the consensus and a hard fork would be
	// required to fix it.
	dummy, err := t.dstack.PopByteArray()
	if err != nil {
		return err
	}

	// Since the dummy argument is otherwise not checked, it could be any
	// value which unfortunately provides a source of malleability.  Thus,
	// there is a script flag to force an error when the value is NOT 0.
	if t.hasFlag(scriptflag.StrictMultiSig) && len(dummy) != 0 {
		return errs.NewError(errs.ErrSigNullDummy, "multisig dummy argument has length %d instead of 0", len(dummy))
	}

	// Get script starting from the most recent bscript.OpCODESEPARATOR.
	script := t.subScript()

	for _, sigInfo := range signatures {
		script = script.removeOpcodeByData(sigInfo.signature)
		script = script.removeOpcode(bscript.OpCODESEPARATOR)
	}

	success := true
	numPubKeys++
	pubKeyIdx := -1
	signatureIdx := 0
	for numSignatures > 0 {
		// When there are more signatures than public keys remaining,
		// there is no way to succeed since too many signatures are
		// invalid, so exit early.
		pubKeyIdx++
		numPubKeys--
		if numSignatures > numPubKeys {
			success = false
			break
		}

		sigInfo := signatures[signatureIdx]
		pubKey := pubKeys[pubKeyIdx]

		// The order of the signature and public key evaluation is
		// important here since it can be distinguished by an
		// bscript.OpCHECKMULTISIG NOT when the strict encoding flag is set.

		rawSig := sigInfo.signature
		if len(rawSig) == 0 {
			// Skip to the next pubkey if signature is empty.
			continue
		}

		// Split the signature into hash type and signature components.
		shf := sighash.Flag(rawSig[len(rawSig)-1])
		signature := rawSig[:len(rawSig)-1]

		// Only parse and check the signature encoding once.
		var parsedSig *bec.Signature
		if !sigInfo.parsed {
			if err := t.checkHashTypeEncoding(shf); err != nil {
				return err
			}
			if err := t.checkSignatureEncoding(signature); err != nil {
				return err
			}

			// Parse the signature.
			var err error
			if t.hasAny(scriptflag.VerifyStrictEncoding, scriptflag.VerifyDERSignatures) {
				parsedSig, err = bec.ParseDERSignature(signature,
					bec.S256())
			} else {
				parsedSig, err = bec.ParseSignature(signature,
					bec.S256())
			}
			sigInfo.parsed = true
			if err != nil {
				continue
			}
			sigInfo.parsedSignature = parsedSig
		} else {
			// Skip to the next pubkey if the signature is invalid.
			if sigInfo.parsedSignature == nil {
				continue
			}

			// Use the already parsed signature.
			parsedSig = sigInfo.parsedSignature
		}

		if err := t.checkPubKeyEncoding(pubKey); err != nil {
			return err
		}

		// Parse the pubkey.
		parsedPubKey, err := bec.ParsePubKey(pubKey, bec.S256())
		if err != nil {
			continue
		}

		up, err := t.scriptParser.Unparse(script)
		if err != nil {
			t.dstack.PushBool(false)
			return nil //nolint:nilerr // only need a false push in this case
		}

		// Generate the signature hash based on the signature hash type.
		txCopy := t.tx.Clone()
		txCopy.Inputs[t.inputIdx].PreviousTxScript = up

		signatureHash, err := txCopy.CalcInputSignatureHash(uint32(t.inputIdx), shf)
		if err != nil {
			t.dstack.PushBool(false)
			return nil //nolint:nilerr // only need a false push in this case
		}

		if ok := parsedSig.Verify(signatureHash, parsedPubKey); ok {
			// PubKey verified, move on to the next signature.
			signatureIdx++
			numSignatures--
		}
	}

	if !success && t.hasFlag(scriptflag.VerifyNullFail) {
		for _, sig := range signatures {
			if len(sig.signature) > 0 {
				return errs.NewError(errs.ErrNullFail, "not all signatures empty on failed checkmultisig")
			}
		}
	}

	t.dstack.PushBool(success)
	return nil
}

// opcodeCheckMultiSigVerify is a combination of opcodeCheckMultiSig and
// opcodeVerify.  The opcodeCheckMultiSig is invoked followed by opcodeVerify.
// See the documentation for each of those opcodes for more details.
//
// Stack transformation:
// [... dummy [sig ...] numsigs [pubkey ...] numpubkeys] -> [... bool] -> [...]
func opcodeCheckMultiSigVerify(op *ParsedOpcode, t *thread) error {
	if err := opcodeCheckMultiSig(op, t); err != nil {
		return err
	}

	return abstractVerify(op, t, errs.ErrCheckMultiSigVerify)
}

func success() errs.Error {
	return errs.NewError(errs.ErrOK, "success")
}<|MERGE_RESOLUTION|>--- conflicted
+++ resolved
@@ -995,14 +995,9 @@
 // produced uses the little-endian encoding.
 //
 // Stack transformation: a b bscript.OpNUM2BIN -> x
-<<<<<<< HEAD
-func opcodeNum2bin(op *ParsedOp, t *thread) error {
+func opcodeNum2bin(op *ParsedOpcode, t *thread) error {
 	//n, err := t.dstack.PopInt()
 	n, err := t.dstack.PopNumber()
-=======
-func opcodeNum2bin(op *ParsedOpcode, t *thread) error {
-	n, err := t.dstack.PopInt()
->>>>>>> 4f458d24
 	if err != nil {
 		return err
 	}
@@ -1012,14 +1007,9 @@
 		return err
 	}
 
-<<<<<<< HEAD
 	//size := int(n.Int32())
 	if n.GreaterThanInt(int64(t.cfg.MaxScriptElementSize())) {
 		//if size > t.cfg.MaxScriptElementSize() {
-=======
-	size := int(n.Int32())
-	if size > t.cfg.MaxScriptElementSize() {
->>>>>>> 4f458d24
 		return errs.NewError(errs.ErrNumberTooBig, "n is larger than the max of %d", t.cfg.MaxScriptElementSize())
 	}
 
@@ -1067,7 +1057,6 @@
 		return err
 	}
 
-<<<<<<< HEAD
 	//n, err := makeScriptNum(a, false, len(a))
 	//if err != nil {
 	//	return err
@@ -1077,13 +1066,6 @@
 
 	b := minimallyEncode(a)
 	if len(b) > t.cfg.MaxScriptNumberLength() {
-=======
-	n, err := makeScriptNum(a, false, len(a))
-	if err != nil {
-		return err
-	}
-	if len(n.Bytes()) > t.cfg.MaxScriptNumberLength() {
->>>>>>> 4f458d24
 		return errs.NewError(errs.ErrNumberTooBig, "script numbers are limited to %d bytes", t.cfg.MaxScriptNumberLength())
 	}
 
@@ -1240,13 +1222,8 @@
 // it with its incremented value (plus 1).
 //
 // Stack transformation: [... x1 x2] -> [... x1 x2+1]
-<<<<<<< HEAD
-func opcode1Add(op *ParsedOp, t *thread) error {
+func opcode1Add(op *ParsedOpcode, t *thread) error {
 	m, err := t.dstack.PopNumber()
-=======
-func opcode1Add(op *ParsedOpcode, t *thread) error {
-	m, err := t.dstack.PopInt()
->>>>>>> 4f458d24
 	if err != nil {
 		return err
 	}
@@ -1259,13 +1236,8 @@
 // it with its decremented value (minus 1).
 //
 // Stack transformation: [... x1 x2] -> [... x1 x2-1]
-<<<<<<< HEAD
-func opcode1Sub(op *ParsedOp, t *thread) error {
+func opcode1Sub(op *ParsedOpcode, t *thread) error {
 	m, err := t.dstack.PopNumber()
-=======
-func opcode1Sub(op *ParsedOpcode, t *thread) error {
-	m, err := t.dstack.PopInt()
->>>>>>> 4f458d24
 	if err != nil {
 		return err
 	}
@@ -1278,13 +1250,8 @@
 // it with its negation.
 //
 // Stack transformation: [... x1 x2] -> [... x1 -x2]
-<<<<<<< HEAD
-func opcodeNegate(op *ParsedOp, t *thread) error {
+func opcodeNegate(op *ParsedOpcode, t *thread) error {
 	m, err := t.dstack.PopNumber()
-=======
-func opcodeNegate(op *ParsedOpcode, t *thread) error {
-	m, err := t.dstack.PopInt()
->>>>>>> 4f458d24
 	if err != nil {
 		return err
 	}
@@ -1297,13 +1264,8 @@
 // it with its absolute value.
 //
 // Stack transformation: [... x1 x2] -> [... x1 abs(x2)]
-<<<<<<< HEAD
-func opcodeAbs(op *ParsedOp, t *thread) error {
+func opcodeAbs(op *ParsedOpcode, t *thread) error {
 	m, err := t.dstack.PopNumber()
-=======
-func opcodeAbs(op *ParsedOpcode, t *thread) error {
-	m, err := t.dstack.PopInt()
->>>>>>> 4f458d24
 	if err != nil {
 		return err
 	}
@@ -1363,13 +1325,8 @@
 // them with their sum.
 //
 // Stack transformation: [... x1 x2] -> [... x1+x2]
-<<<<<<< HEAD
-func opcodeAdd(op *ParsedOp, t *thread) error {
+func opcodeAdd(op *ParsedOpcode, t *thread) error {
 	v0, err := t.dstack.PopNumber()
-=======
-func opcodeAdd(op *ParsedOpcode, t *thread) error {
-	v0, err := t.dstack.PopInt()
->>>>>>> 4f458d24
 	if err != nil {
 		return err
 	}
@@ -1388,13 +1345,8 @@
 // entry.
 //
 // Stack transformation: [... x1 x2] -> [... x1-x2]
-<<<<<<< HEAD
-func opcodeSub(op *ParsedOp, t *thread) error {
+func opcodeSub(op *ParsedOpcode, t *thread) error {
 	v0, err := t.dstack.PopNumber()
-=======
-func opcodeSub(op *ParsedOpcode, t *thread) error {
-	v0, err := t.dstack.PopInt()
->>>>>>> 4f458d24
 	if err != nil {
 		return err
 	}
@@ -1411,13 +1363,8 @@
 // opcodeMul treats the top two items on the data stack as integers and replaces
 // them with the result of subtracting the top entry from the second-to-top
 // entry.
-<<<<<<< HEAD
-func opcodeMul(op *ParsedOp, t *thread) error {
+func opcodeMul(op *ParsedOpcode, t *thread) error {
 	n1, err := t.dstack.PopNumber()
-=======
-func opcodeMul(op *ParsedOpcode, t *thread) error {
-	n1, err := t.dstack.PopInt()
->>>>>>> 4f458d24
 	if err != nil {
 		return err
 	}
@@ -1435,13 +1382,8 @@
 // would be a non-integer it is rounded towards zero.
 //
 // Stack transformation: a b bscript.OpDIV -> out
-<<<<<<< HEAD
-func opcodeDiv(op *ParsedOp, t *thread) error {
+func opcodeDiv(op *ParsedOpcode, t *thread) error {
 	b, err := t.dstack.PopNumber()
-=======
-func opcodeDiv(op *ParsedOpcode, t *thread) error {
-	b, err := t.dstack.PopInt()
->>>>>>> 4f458d24
 	if err != nil {
 		return err
 	}
@@ -1463,13 +1405,8 @@
 // be represented using the least number of bytes required.
 //
 // Stack transformation: a b bscript.OpMOD -> out
-<<<<<<< HEAD
-func opcodeMod(op *ParsedOp, t *thread) error {
+func opcodeMod(op *ParsedOpcode, t *thread) error {
 	b, err := t.dstack.PopNumber()
-=======
-func opcodeMod(op *ParsedOpcode, t *thread) error {
-	b, err := t.dstack.PopInt()
->>>>>>> 4f458d24
 	if err != nil {
 		return err
 	}
@@ -1596,14 +1533,9 @@
 //
 // Stack transformation (x1==x2): [... 5 5] -> [... 1]
 // Stack transformation (x1!=x2): [... 5 7] -> [... 0]
-<<<<<<< HEAD
-func opcodeNumEqual(op *ParsedOp, t *thread) error {
+func opcodeNumEqual(op *ParsedOpcode, t *thread) error {
 	//v0, err := t.dstack.PopInt()
 	v0, err := t.dstack.PopNumber()
-=======
-func opcodeNumEqual(op *ParsedOpcode, t *thread) error {
-	v0, err := t.dstack.PopInt()
->>>>>>> 4f458d24
 	if err != nil {
 		return err
 	}
@@ -1644,14 +1576,9 @@
 //
 // Stack transformation (x1==x2): [... 5 5] -> [... 0]
 // Stack transformation (x1!=x2): [... 5 7] -> [... 1]
-<<<<<<< HEAD
-func opcodeNumNotEqual(op *ParsedOp, t *thread) error {
+func opcodeNumNotEqual(op *ParsedOpcode, t *thread) error {
 	//v0, err := t.dstack.PopInt()
 	v0, err := t.dstack.PopNumber()
-=======
-func opcodeNumNotEqual(op *ParsedOpcode, t *thread) error {
-	v0, err := t.dstack.PopInt()
->>>>>>> 4f458d24
 	if err != nil {
 		return err
 	}
@@ -1676,13 +1603,8 @@
 // otherwise a 0.
 //
 // Stack transformation: [... x1 x2] -> [... bool]
-<<<<<<< HEAD
-func opcodeLessThan(op *ParsedOp, t *thread) error {
+func opcodeLessThan(op *ParsedOpcode, t *thread) error {
 	v0, err := t.dstack.PopNumber()
-=======
-func opcodeLessThan(op *ParsedOpcode, t *thread) error {
-	v0, err := t.dstack.PopInt()
->>>>>>> 4f458d24
 	if err != nil {
 		return err
 	}
@@ -1706,13 +1628,8 @@
 // with a 1, otherwise a 0.
 //
 // Stack transformation: [... x1 x2] -> [... bool]
-<<<<<<< HEAD
-func opcodeGreaterThan(op *ParsedOp, t *thread) error {
+func opcodeGreaterThan(op *ParsedOpcode, t *thread) error {
 	v0, err := t.dstack.PopNumber()
-=======
-func opcodeGreaterThan(op *ParsedOpcode, t *thread) error {
-	v0, err := t.dstack.PopInt()
->>>>>>> 4f458d24
 	if err != nil {
 		return err
 	}
@@ -1736,13 +1653,8 @@
 // replaced with a 1, otherwise a 0.
 //
 // Stack transformation: [... x1 x2] -> [... bool]
-<<<<<<< HEAD
-func opcodeLessThanOrEqual(op *ParsedOp, t *thread) error {
+func opcodeLessThanOrEqual(op *ParsedOpcode, t *thread) error {
 	v0, err := t.dstack.PopNumber()
-=======
-func opcodeLessThanOrEqual(op *ParsedOpcode, t *thread) error {
-	v0, err := t.dstack.PopInt()
->>>>>>> 4f458d24
 	if err != nil {
 		return err
 	}
@@ -1766,13 +1678,8 @@
 // item, they are replaced with a 1, otherwise a 0.
 //
 // Stack transformation: [... x1 x2] -> [... bool]
-<<<<<<< HEAD
-func opcodeGreaterThanOrEqual(op *ParsedOp, t *thread) error {
+func opcodeGreaterThanOrEqual(op *ParsedOpcode, t *thread) error {
 	v0, err := t.dstack.PopNumber()
-=======
-func opcodeGreaterThanOrEqual(op *ParsedOpcode, t *thread) error {
-	v0, err := t.dstack.PopInt()
->>>>>>> 4f458d24
 	if err != nil {
 		return err
 	}
