--- conflicted
+++ resolved
@@ -167,15 +167,9 @@
 	return parsedOps, nil
 }
 
-<<<<<<< HEAD
 // Unparse reverses the action of Parse and returns the
 // ParsedScript as a *bscript.Script
 func (p *DefaultOpcodeParser) Unparse(pscr ParsedScript) (*bscript.Script, error) {
-=======
-// Unparse reversed the action of parseScript and returns the
-// parsedOpcodes as a list of bytes
-func (p *parser) Unparse(pscr ParsedScript) (*bscript.Script, error) {
->>>>>>> 25661c58
 	script := make(bscript.Script, 0, len(pscr))
 	for _, pop := range pscr {
 		b, err := pop.bytes()
