package bscript

import (
	"encoding/hex"
	"fmt"

	"github.com/libsv/go-bk/base58"
	"github.com/libsv/go-bk/bec"
	"github.com/libsv/go-bk/crypto"
)

const (
	hashP2PKH        = 0x00
	hashTestNetP2PKH = 0x6f
	hashP2SH         = 0x05 // TODO: remove deprecated p2sh stuff
	hashTestNetP2SH  = 0xc4
)

// An Address struct contains the address string as well as the hash160 hexstring of the public key.
// The address string will be human readable and specific to the network type, but the public key hash
// is useful because it stays the same regardless of the network type (mainnet, testnet).
type Address struct {
	AddressString string
	PublicKeyHash string
}

// NewAddressFromString takes a string address (P2PKH) and returns a pointer to an Address
// which contains the address string as well as the public key hash string.
func NewAddressFromString(addr string) (*Address, error) {
	pkh, err := addressToPubKeyHashStr(addr)
	if err != nil {
		return nil, err
	}
	return &Address{
		AddressString: addr,
		PublicKeyHash: pkh,
	}, nil
}

func addressToPubKeyHashStr(address string) (string, error) {
	decoded := base58.Decode(address)

	if len(decoded) != 25 {
		return "", fmt.Errorf("invalid address length for '%s'", address)
	}

	switch decoded[0] {
	case hashP2PKH: // Pubkey hash (P2PKH address)
		return hex.EncodeToString(decoded[1 : len(decoded)-4]), nil

	case hashTestNetP2PKH: // Testnet pubkey hash (P2PKH address)
		return hex.EncodeToString(decoded[1 : len(decoded)-4]), nil

	case hashP2SH: // Script hash (P2SH address)
		fallthrough
	case hashTestNetP2SH: // Testnet script hash (P2SH address)
		fallthrough
	default:
		return "", fmt.Errorf("address %s is not supported", address)
	}
}

// NewAddressFromPublicKeyString takes a public key string and returns an Address struct pointer.
// If mainnet parameter is true it will return a mainnet address (starting with a 1).
// Otherwise (mainnet is false) it will return a testnet address (starting with an m or n).
func NewAddressFromPublicKeyString(pubKey string, mainnet bool) (*Address, error) {
	pubKeyBytes, err := hex.DecodeString(pubKey)
	if err != nil {
		return nil, err
	}
	return NewAddressFromPublicKeyHash(crypto.Hash160(pubKeyBytes), mainnet)
}

// NewAddressFromPublicKeyHash takes a public key hash in bytes and returns an Address struct pointer.
// If mainnet parameter is true it will return a mainnet address (starting with a 1).
// Otherwise (mainnet is false) it will return a testnet address (starting with an m or n).
func NewAddressFromPublicKeyHash(hash []byte, mainnet bool) (*Address, error) {

	// regtest := 111
	// mainnet: 0

	bb := make([]byte, 1)
	if !mainnet {
		bb[0] = 111
	}
<<<<<<< HEAD
	// nolint: makezero // we need to setup the array with 1
=======

	// nolint: makezero // this needs init this way
>>>>>>> 248cff42
	bb = append(bb, hash...)

	return &Address{
		AddressString: Base58EncodeMissingChecksum(bb),
		PublicKeyHash: hex.EncodeToString(hash),
	}, nil
}

// NewAddressFromPublicKey takes a bec public key and returns an Address struct pointer.
// If mainnet parameter is true it will return a mainnet address (starting with a 1).
// Otherwise (mainnet is false) it will return a testnet address (starting with an m or n).
func NewAddressFromPublicKey(pubKey *bec.PublicKey, mainnet bool) (*Address, error) {
	hash := crypto.Hash160(pubKey.SerialiseCompressed())

	// regtest := 111
	// mainnet: 0

	bb := make([]byte, 1)
	if !mainnet {
		bb[0] = 111
	}
<<<<<<< HEAD
	// nolint: makezero // we need to setup the array with 1
=======
	// nolint: makezero // this needs init this way
>>>>>>> 248cff42
	bb = append(bb, hash...)

	return &Address{
		AddressString: Base58EncodeMissingChecksum(bb),
		PublicKeyHash: hex.EncodeToString(hash),
	}, nil
}

// Base58EncodeMissingChecksum appends a checksum to a byte sequence
// then encodes into base58 encoding.
func Base58EncodeMissingChecksum(input []byte) string {
	b := make([]byte, 0, len(input)+4)
	b = append(b, input[:]...)
	ckSum := checksum(b)
	b = append(b, ckSum[:]...)
	return base58.Encode(b)
}

func checksum(input []byte) (ckSum [4]byte) {
	h := crypto.Sha256d(input)
	copy(ckSum[:], h[:4])
	return
}<|MERGE_RESOLUTION|>--- conflicted
+++ resolved
@@ -83,12 +83,7 @@
 	if !mainnet {
 		bb[0] = 111
 	}
-<<<<<<< HEAD
 	// nolint: makezero // we need to setup the array with 1
-=======
-
-	// nolint: makezero // this needs init this way
->>>>>>> 248cff42
 	bb = append(bb, hash...)
 
 	return &Address{
@@ -110,11 +105,7 @@
 	if !mainnet {
 		bb[0] = 111
 	}
-<<<<<<< HEAD
 	// nolint: makezero // we need to setup the array with 1
-=======
-	// nolint: makezero // this needs init this way
->>>>>>> 248cff42
 	bb = append(bb, hash...)
 
 	return &Address{
