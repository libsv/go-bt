package bt

import (
	"encoding/hex"
	"encoding/json"
	"fmt"

	"github.com/libsv/go-bt/bscript"
)

/*
Field	                     Description                                                   Size
--------------------------------------------------------------------------------------------------------
Previous Transaction hash  doubled SHA256-hashed of a (previous) to-be-used transaction	 32 bytes
Previous Txout-index       non negative integer indexing an output of the to-be-used      4 bytes
                           transaction
Txin-script length         non negative integer VI = VarInt                               1-9 bytes
Txin-script / scriptSig	   Script	                                                        <in-script length>-many bytes
sequence_no	               normally 0xFFFFFFFF; irrelevant unless transaction's           4 bytes
                           lock_time is > 0
*/

// DefaultSequenceNumber is the default starting sequence number
const DefaultSequenceNumber uint32 = 0xFFFFFFFF

// Input is a representation of a transaction input
//
// DO NOT CHANGE ORDER - Optimised for memory via maligned
//
type Input struct {
	previousTxID       []byte
	PreviousTxSatoshis uint64
	PreviousTxScript   *bscript.Script
	UnlockingScript    *bscript.Script
	PreviousTxOutIndex uint32
	SequenceNumber     uint32
}

<<<<<<< HEAD
// PreviousTxIDAdd will add the supplied txID bytes to the Input,
// if it isn't a valid transaction id an ErrInvalidTxID error will be returned.
func (i *Input) PreviousTxIDAdd(txID []byte) error {
	if !IsValidTxID(txID) {
		return ErrInvalidTxID
	}
	i.previousTxID = txID
	return nil
}

// PreviousTxIDAddStr will validate and add the supplied txID string to the Input,
// if it isn't a valid transaction id an ErrInvalidTxID error will be returned.
func (i *Input) PreviousTxIDAddStr(txID string) error {
	bb, err := hex.DecodeString(txID)
	if err != nil {
		return err
	}
	if !IsValidTxID(bb) {
		return ErrInvalidTxID
	}
	i.previousTxID = bb
	return nil
}

// PreviousTxID will return the PreviousTxID if set.
func (i *Input) PreviousTxID() []byte {
	return i.previousTxID
}

=======
// inputJSON is used to covnert an input to and from json.
// Script is duplicated as we have our own name for unlockingScript
// but want to be compatible with node json also.
type inputJSON struct {
	UnlockingScript *struct {
		Asm string `json:"asm"`
		Hex string `json:"hex"`
	} `json:"unlockingScript,omitempty"`
	ScriptSig *struct {
		Asm string `json:"asm"`
		Hex string `json:"hex"`
	} `json:"scriptSig,omitempty"`
	TxID     string `json:"txid"`
	Vout     uint32 `json:"vout"`
	Sequence uint32 `json:"sequence"`
}

// MarshalJSON will convert an input to json, expanding upon the
// input struct to add additional fields.
func (i *Input) MarshalJSON() ([]byte, error) {
	asm, err := i.UnlockingScript.ToASM()
	if err != nil {
		return nil, err
	}
	input := &inputJSON{
		TxID: hex.EncodeToString(i.PreviousTxIDBytes),
		Vout: i.PreviousTxOutIndex,
		UnlockingScript: &struct {
			Asm string `json:"asm"`
			Hex string `json:"hex"`
		}{
			Asm: asm,
			Hex: i.UnlockingScript.String(),
		},
		Sequence: i.SequenceNumber,
	}
	return json.Marshal(input)
}

// UnmarshalJSON will convert a JSON input to an input.
func (i *Input) UnmarshalJSON(b []byte) error {
	var ij inputJSON
	if err := json.Unmarshal(b, &ij); err != nil {
		return err
	}
	ptxID, err := hex.DecodeString(ij.TxID)
	if err != nil {
		return err
	}
	sig := ij.UnlockingScript
	if sig == nil {
		sig = ij.ScriptSig
	}
	s, err := bscript.NewFromHexString(sig.Hex)
	if err != nil {
		return err
	}
	i.UnlockingScript = s
	i.PreviousTxIDBytes = ptxID
	i.PreviousTxOutIndex = ij.Vout
	i.SequenceNumber = ij.Sequence
	return nil
}

>>>>>>> 7358e367
// PreviousTxIDStr returns the Previous TxID as a hex string.
func (i *Input) PreviousTxIDStr() string {
	return hex.EncodeToString(i.previousTxID)
}

// String implements the Stringer interface and returns a string
// representation of a transaction input.
func (i *Input) String() string {
	return fmt.Sprintf(
		`prevTxHash:   %s
prevOutIndex: %d
scriptLen:    %d
script:       %s
sequence:     %x
`,
		hex.EncodeToString(i.previousTxID),
		i.PreviousTxOutIndex,
		len(*i.UnlockingScript),
		i.UnlockingScript,
		i.SequenceNumber,
	)
}

// ToBytes encodes the Input into a hex byte array.
func (i *Input) ToBytes(clear bool) []byte {
	h := make([]byte, 0)

	h = append(h, ReverseBytes(i.previousTxID)...)
	h = append(h, LittleEndianBytes(i.PreviousTxOutIndex, 4)...)
	if clear {
		h = append(h, 0x00)
	} else {
		if i.UnlockingScript == nil {
			h = append(h, VarInt(0)...)
		} else {
			h = append(h, VarInt(uint64(len(*i.UnlockingScript)))...)
			h = append(h, *i.UnlockingScript...)
		}
	}

	return append(h, LittleEndianBytes(i.SequenceNumber, 4)...)
}<|MERGE_RESOLUTION|>--- conflicted
+++ resolved
@@ -36,37 +36,6 @@
 	SequenceNumber     uint32
 }
 
-<<<<<<< HEAD
-// PreviousTxIDAdd will add the supplied txID bytes to the Input,
-// if it isn't a valid transaction id an ErrInvalidTxID error will be returned.
-func (i *Input) PreviousTxIDAdd(txID []byte) error {
-	if !IsValidTxID(txID) {
-		return ErrInvalidTxID
-	}
-	i.previousTxID = txID
-	return nil
-}
-
-// PreviousTxIDAddStr will validate and add the supplied txID string to the Input,
-// if it isn't a valid transaction id an ErrInvalidTxID error will be returned.
-func (i *Input) PreviousTxIDAddStr(txID string) error {
-	bb, err := hex.DecodeString(txID)
-	if err != nil {
-		return err
-	}
-	if !IsValidTxID(bb) {
-		return ErrInvalidTxID
-	}
-	i.previousTxID = bb
-	return nil
-}
-
-// PreviousTxID will return the PreviousTxID if set.
-func (i *Input) PreviousTxID() []byte {
-	return i.previousTxID
-}
-
-=======
 // inputJSON is used to covnert an input to and from json.
 // Script is duplicated as we have our own name for unlockingScript
 // but want to be compatible with node json also.
@@ -92,7 +61,7 @@
 		return nil, err
 	}
 	input := &inputJSON{
-		TxID: hex.EncodeToString(i.PreviousTxIDBytes),
+		TxID: hex.EncodeToString(i.previousTxID),
 		Vout: i.PreviousTxOutIndex,
 		UnlockingScript: &struct {
 			Asm string `json:"asm"`
@@ -125,13 +94,41 @@
 		return err
 	}
 	i.UnlockingScript = s
-	i.PreviousTxIDBytes = ptxID
+	i.previousTxID = ptxID
 	i.PreviousTxOutIndex = ij.Vout
 	i.SequenceNumber = ij.Sequence
 	return nil
 }
 
->>>>>>> 7358e367
+// PreviousTxIDAdd will add the supplied txID bytes to the Input,
+// if it isn't a valid transaction id an ErrInvalidTxID error will be returned.
+func (i *Input) PreviousTxIDAdd(txID []byte) error {
+	if !IsValidTxID(txID) {
+		return ErrInvalidTxID
+	}
+	i.previousTxID = txID
+	return nil
+}
+
+// PreviousTxIDAddStr will validate and add the supplied txID string to the Input,
+// if it isn't a valid transaction id an ErrInvalidTxID error will be returned.
+func (i *Input) PreviousTxIDAddStr(txID string) error {
+	bb, err := hex.DecodeString(txID)
+	if err != nil {
+		return err
+	}
+	if !IsValidTxID(bb) {
+		return ErrInvalidTxID
+	}
+	i.previousTxID = bb
+	return nil
+}
+
+// PreviousTxID will return the PreviousTxID if set.
+func (i *Input) PreviousTxID() []byte {
+	return i.previousTxID
+}
+
 // PreviousTxIDStr returns the Previous TxID as a hex string.
 func (i *Input) PreviousTxIDStr() string {
 	return hex.EncodeToString(i.previousTxID)
