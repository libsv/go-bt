--- conflicted
+++ resolved
@@ -618,15 +618,11 @@
 	for name, test := range tests {
 		t.Run(name, func(t *testing.T) {
 			bb, err := json.Marshal(test.quote)
-<<<<<<< HEAD
-			assert.NoError(t, err)
-=======
 			if err != nil {
 				assert.Error(t, err)
 				assert.EqualError(t, err, test.err.Error())
 				return
 			}
->>>>>>> 34e82d8f
 
 			var quote *FeeQuote
 			err = json.Unmarshal(bb, &quote)
