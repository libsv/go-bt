--- conflicted
+++ resolved
@@ -49,12 +49,7 @@
 // AddInputFromTx will add all outputs of given previous transaction
 // that match a specific public key to your transaction.
 func (tx *Tx) AddInputFromTx(pvsTx *Tx, matchPK []byte) error {
-<<<<<<< HEAD
-
 	for i, utxo := range pvsTx.outputs {
-=======
-	for i, utxo := range pvsTx.Outputs {
->>>>>>> 248cff42
 		utxoPkHASH160, err := utxo.LockingScript.PublicKeyHash()
 		if err != nil {
 			return err
@@ -83,17 +78,12 @@
 		PreviousTxOutIndex: vout,
 		PreviousTxSatoshis: satoshis,
 		PreviousTxScript:   pts,
-<<<<<<< HEAD
-		SequenceNumber:     DefaultSequenceNumber, // use default finalized sequence number
+		SequenceNumber:     DefaultSequenceNumber, // use default finalised sequence number
 	}
-	if err := i.PreviousTxIDAdd([]byte(prevTxID)); err != nil {
+	if err := i.PreviousTxIDAddStr(prevTxID); err != nil {
 		return err
 	}
 	tx.addInput(i)
-=======
-		SequenceNumber:     DefaultSequenceNumber, // use default finalised sequence number
-	})
->>>>>>> 248cff42
 
 	return nil
 }
